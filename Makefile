--- conflicted
+++ resolved
@@ -16,17 +16,10 @@
 DFGET_NAME := "dfget"
 VERSION := "2.0.0"
 PKG := "$(PROJECT_NAME)"
-<<<<<<< HEAD
 PKG_LIST := $(shell go list ${PKG}/... | grep -v /vendor/ | grep -v '\(/cdnsystem/\)')
-VERSION := 2.0.0
-=======
-PKG_LIST := $(shell go list ${PKG}/... | grep -v /vendor/ | grep -v '\(/cdnsystem/\|manager\)')
 GIT_COMMIT := $(shell git rev-parse --verify HEAD --short=7)
 GIT_COMMIT_LONG := $(shell git rev-parse --verify HEAD)
 DFGET_ARCHIVE_PREFIX := "$(DFGET_NAME)_$(GIT_COMMIT)"
-
-all: help
->>>>>>> 7084222f
 
 build-dirs: ## Prepare required folders for build
 	@mkdir -p ./bin
