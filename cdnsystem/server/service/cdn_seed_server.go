/*
 *     Copyright 2020 The Dragonfly Authors
 *
 * Licensed under the Apache License, Version 2.0 (the "License");
 * you may not use this file except in compliance with the License.
 * You may obtain a copy of the License at
 *
 *      http://www.apache.org/licenses/LICENSE-2.0
 *
 * Unless required by applicable law or agreed to in writing, software
 * distributed under the License is distributed on an "AS IS" BASIS,
 * WITHOUT WARRANTIES OR CONDITIONS OF ANY KIND, either express or implied.
 * See the License for the specific language governing permissions and
 * limitations under the License.
 */

package service

import (
	"context"
<<<<<<< HEAD
	"fmt"
	"os"
	"strconv"
	"strings"

	"d7y.io/dragonfly/v2/pkg/util/net/iputils"
	"d7y.io/dragonfly/v2/pkg/util/net/urlutils"
	"github.com/pkg/errors"

=======
>>>>>>> 8a6e9e2a
	"d7y.io/dragonfly/v2/cdnsystem/cdnerrors"
	"d7y.io/dragonfly/v2/cdnsystem/config"
	"d7y.io/dragonfly/v2/cdnsystem/daemon/mgr"
	"d7y.io/dragonfly/v2/cdnsystem/types"
	"d7y.io/dragonfly/v2/pkg/dfcodes"
	"d7y.io/dragonfly/v2/pkg/dferrors"
	logger "d7y.io/dragonfly/v2/pkg/dflog"
	"d7y.io/dragonfly/v2/pkg/rpc/base"
	"d7y.io/dragonfly/v2/pkg/rpc/base/common"
	"d7y.io/dragonfly/v2/pkg/rpc/cdnsystem"
<<<<<<< HEAD
=======
	"d7y.io/dragonfly/v2/pkg/util/netutils"
	"d7y.io/dragonfly/v2/pkg/util/rangeutils"
>>>>>>> 8a6e9e2a
	"d7y.io/dragonfly/v2/pkg/util/stringutils"
	"fmt"
	"github.com/pkg/errors"
	"os"
	"strconv"
	"strings"
)

// CdnSeedServer is used to implement cdnsystem.SeederServer.
type CdnSeedServer struct {
	taskMgr mgr.SeedTaskMgr
	cfg     *config.Config
}

// NewManager returns a new Manager Object.
func NewCdnSeedServer(cfg *config.Config, taskMgr mgr.SeedTaskMgr) (*CdnSeedServer, error) {
	return &CdnSeedServer{
		taskMgr: taskMgr,
		cfg:     cfg,
	}, nil
}

func constructRequestHeader(req *cdnsystem.SeedRequest) *types.TaskRegisterRequest {
	meta := req.UrlMeta
	headers := make(map[string]string)
	if meta != nil {
		if !stringutils.IsBlank(meta.Md5) {
			headers["md5"] = meta.Md5
		}
		if !stringutils.IsBlank(meta.Range) {
			headers["range"] = meta.Range
		}
		for k, v := range meta.Header {
			headers[k] = v
		}
	}
	return &types.TaskRegisterRequest{
		Headers: headers,
		URL:     req.Url,
		Md5:     headers["md5"],
		TaskId:  req.TaskId,
		Filter:  strings.Split(req.Filter, "&"),
	}
}

// validateSeedRequestParams validates the params of SeedRequest.
func validateSeedRequestParams(req *cdnsystem.SeedRequest) error {
	if !urlutils.IsValidURL(req.Url) {
		return errors.Errorf("resource url:%s is invalid", req.Url)
	}
	if stringutils.IsBlank(req.TaskId) {
		return errors.New("taskId is empty")
	}
	return nil
}

func (css *CdnSeedServer) ObtainSeeds(ctx context.Context, req *cdnsystem.SeedRequest,
	psc chan<- *cdnsystem.PieceSeed) (err error) {
	defer func() {
		if r := recover(); r != nil {
			logger.WithTaskID(req.TaskId).Errorf("failed to obtain seeds: %v", r)
			err = dferrors.Newf(dfcodes.UnknownError, "a panic error was encountered: %v", r)
		}

		if err != nil {
			logger.WithTaskID(req.TaskId).Errorf("failed to obtain seeds: %v", err)
		}
	}()
	if err := validateSeedRequestParams(req); err != nil {
		return dferrors.Newf(dfcodes.BadRequest, "bad seed request: %v", err)
	}
	registerRequest := constructRequestHeader(req)

	// register task
	pieceChan, err := css.taskMgr.Register(ctx, registerRequest)
	if err != nil {
<<<<<<< HEAD
		return dferrors.Newf(dfcodes.CdnTaskRegistryFail, "register seed task fail, registerRequest:%+v:%v",
			registerRequest, err)
	}
	peerId := fmt.Sprintf("%s-%s_%s", iputils.HostName, req.TaskId, "CDN")
	for piece := range pieceChan {
		pieceRange := strings.Split(piece.PieceRange, "-")
		pieceStart, _ := strconv.ParseUint(pieceRange[0], 10, 64)
		switch piece.Type {
		case types.PieceType:
			psc <- &cdnsystem.PieceSeed{
				State:      common.NewState(dfcodes.Success, "success"),
				PeerId:     peerId,
				SeederName: iputils.HostName,
				PieceInfo: &base.PieceInfo{
					PieceNum:    piece.PieceNum,
					RangeStart:  pieceStart,
					RangeSize:   piece.PieceLen,
					PieceMd5:    piece.PieceMd5,
					PieceOffset: piece.PieceOffset,
					PieceStyle:  base.PieceStyle(piece.PieceStyle),
				},
				Done:          false,
				ContentLength: 0,
			}
		case types.TaskType:
			var state *base.ResponseState
			if !piece.Result.Success {
				state = common.NewState(dfcodes.CdnTaskStatusError, piece.Result.Msg)
			} else {
				state = common.NewState(dfcodes.Success, "success")
			}
			psc <- &cdnsystem.PieceSeed{
				State:         state,
				PeerId:        peerId,
				SeederName:    iputils.HostName,
				Done:          true,
				ContentLength: piece.ContentLength,
			}
=======
		return dferrors.Newf(dfcodes.CdnTaskRegistryFail, "failed to register seed task, registerRequest:%+v:%v", registerRequest, err)
	}
	peerId := fmt.Sprintf("%s-%s_%s", dfnet.HostName, req.TaskId, "CDN")
	task, err := css.taskMgr.Get(ctx, req.TaskId)
	for piece := range pieceChan {
		pieceStart, _, err := rangeutils.ParsePieceIndex(piece.PieceRange)
		if err != nil {
			return err
>>>>>>> 8a6e9e2a
		}
		psc <- &cdnsystem.PieceSeed{
			State:      common.NewState(dfcodes.Success, "success"),
			PeerId:     peerId,
			SeederName: dfnet.HostName,
			PieceInfo: &base.PieceInfo{
				PieceNum:    piece.PieceNum,
				RangeStart:  uint64(pieceStart),
				RangeSize:   piece.PieceLen,
				PieceMd5:    piece.PieceMd5,
				PieceOffset: piece.PieceOffset,
				PieceStyle:  base.PieceStyle(piece.PieceStyle),
			},
			Done:          false,
			ContentLength: task.SourceFileLength,
		}

	}
	if err != nil {
		return dferrors.Newf(dfcodes.CdnError, "failed to get task: %v", err)
	}
	if task.CdnStatus != types.TaskInfoCdnStatusSuccess {
		return dferrors.Newf(dfcodes.CdnTaskDownloadFail, "task status %s", task.CdnStatus)
	}
	psc <-&cdnsystem.PieceSeed{
		State:         common.NewState(dfcodes.Success, "success"),
		PeerId:        peerId,
		SeederName:    dfnet.HostName,
		Done:          true,
		ContentLength: task.SourceFileLength,
	}
	return nil
}

func (css *CdnSeedServer) GetPieceTasks(ctx context.Context, req *base.PieceTaskRequest) (piecePacket *base.PiecePacket, err error) {
	defer func() {
		if r := recover(); r != nil {
			logger.WithTaskID(req.TaskId).Errorf("failed to get piece tasks, req=%+v: %v", req, r)
		}
		if err != nil {
			logger.WithTaskID(req.TaskId).Errorf("failed to get piece tasks, req=%+v :%v", req, err)
		}
	}()
	if err := validateGetPieceTasksRequestParams(req); err != nil {
		return nil, dferrors.Newf(dfcodes.BadRequest, "validate seed request fail, seedReq: %v, err: %v", req, err)
	}
	task, err := css.taskMgr.Get(ctx, req.TaskId)
	logger.Debugf("task:%+v", task)
	if err != nil {
		if cdnerrors.IsDataNotFound(err) {
			return nil, dferrors.Newf(dfcodes.CdnTaskNotFound, "failed to get task from cdn: %v", err)
		}
		return nil, dferrors.Newf(dfcodes.CdnError, "failed to get task from cdn: %v", err)
	}
	pieces, err := css.taskMgr.GetPieces(ctx, req.TaskId)
	if err != nil {
		return nil, dferrors.Newf(dfcodes.CdnError, "failed to get pieces from cdn: %v", err)
	}
	pieceInfos := make([]*base.PieceInfo, 0)
	var count int32 = 0
	for _, piece := range pieces {
		if piece.PieceNum >= req.StartNum && count < req.Limit {
			pieceRange := strings.Split(piece.PieceRange, "-")
			pieceStart, _ := strconv.ParseUint(pieceRange[0], 10, 64)
			pieceInfos = append(pieceInfos, &base.PieceInfo{
				PieceNum:    piece.PieceNum,
				RangeStart:  pieceStart,
				RangeSize:   piece.PieceLen,
				PieceMd5:    piece.PieceMd5,
				PieceOffset: piece.PieceOffset,
				PieceStyle:  base.PieceStyle(piece.PieceStyle),
			})
			count++
		}
	}
	hostName, _ := os.Hostname()

	return &base.PiecePacket{
		State:         common.NewState(dfcodes.Success, "success"),
		TaskId:        req.TaskId,
		DstPid:        fmt.Sprintf("%s-%s_%s", hostName, req.TaskId, "CDN"),
		DstAddr:       fmt.Sprintf("%s:%d", css.cfg.AdvertiseIP, css.cfg.DownloadPort),
		PieceInfos:    pieceInfos,
		TotalPiece:    task.PieceTotal,
		ContentLength: task.SourceFileLength,
		PieceMd5Sign:  task.PieceMd5Sign,
	}, nil
}

func validateGetPieceTasksRequestParams(req *base.PieceTaskRequest) error {
	if stringutils.IsBlank(req.TaskId) {
		return errors.Wrap(dferrors.ErrEmptyValue, "taskId")
	}
	if !iputils.IsIPv4(req.SrcIp) {
		return errors.Wrapf(dferrors.ErrInvalidArgument, "invalid ip %s", req.SrcIp)
	}
	if req.StartNum < 0 {
		return errors.Wrapf(dferrors.ErrInvalidArgument, "invalid starNum %d", req.StartNum)
	}
	if req.Limit < 0 {
		return errors.Wrapf(dferrors.ErrInvalidArgument, "invalid limit %d", req.Limit)
	}
	return nil
}<|MERGE_RESOLUTION|>--- conflicted
+++ resolved
@@ -18,18 +18,6 @@
 
 import (
 	"context"
-<<<<<<< HEAD
-	"fmt"
-	"os"
-	"strconv"
-	"strings"
-
-	"d7y.io/dragonfly/v2/pkg/util/net/iputils"
-	"d7y.io/dragonfly/v2/pkg/util/net/urlutils"
-	"github.com/pkg/errors"
-
-=======
->>>>>>> 8a6e9e2a
 	"d7y.io/dragonfly/v2/cdnsystem/cdnerrors"
 	"d7y.io/dragonfly/v2/cdnsystem/config"
 	"d7y.io/dragonfly/v2/cdnsystem/daemon/mgr"
@@ -37,14 +25,12 @@
 	"d7y.io/dragonfly/v2/pkg/dfcodes"
 	"d7y.io/dragonfly/v2/pkg/dferrors"
 	logger "d7y.io/dragonfly/v2/pkg/dflog"
+	"d7y.io/dragonfly/v2/pkg/rangecal"
 	"d7y.io/dragonfly/v2/pkg/rpc/base"
 	"d7y.io/dragonfly/v2/pkg/rpc/base/common"
 	"d7y.io/dragonfly/v2/pkg/rpc/cdnsystem"
-<<<<<<< HEAD
-=======
-	"d7y.io/dragonfly/v2/pkg/util/netutils"
-	"d7y.io/dragonfly/v2/pkg/util/rangeutils"
->>>>>>> 8a6e9e2a
+	"d7y.io/dragonfly/v2/pkg/util/net/iputils"
+	"d7y.io/dragonfly/v2/pkg/util/net/urlutils"
 	"d7y.io/dragonfly/v2/pkg/util/stringutils"
 	"fmt"
 	"github.com/pkg/errors"
@@ -121,60 +107,19 @@
 	// register task
 	pieceChan, err := css.taskMgr.Register(ctx, registerRequest)
 	if err != nil {
-<<<<<<< HEAD
-		return dferrors.Newf(dfcodes.CdnTaskRegistryFail, "register seed task fail, registerRequest:%+v:%v",
-			registerRequest, err)
+		return dferrors.Newf(dfcodes.CdnTaskRegistryFail, "failed to register seed task, registerRequest:%+v:%v", registerRequest, err)
 	}
 	peerId := fmt.Sprintf("%s-%s_%s", iputils.HostName, req.TaskId, "CDN")
-	for piece := range pieceChan {
-		pieceRange := strings.Split(piece.PieceRange, "-")
-		pieceStart, _ := strconv.ParseUint(pieceRange[0], 10, 64)
-		switch piece.Type {
-		case types.PieceType:
-			psc <- &cdnsystem.PieceSeed{
-				State:      common.NewState(dfcodes.Success, "success"),
-				PeerId:     peerId,
-				SeederName: iputils.HostName,
-				PieceInfo: &base.PieceInfo{
-					PieceNum:    piece.PieceNum,
-					RangeStart:  pieceStart,
-					RangeSize:   piece.PieceLen,
-					PieceMd5:    piece.PieceMd5,
-					PieceOffset: piece.PieceOffset,
-					PieceStyle:  base.PieceStyle(piece.PieceStyle),
-				},
-				Done:          false,
-				ContentLength: 0,
-			}
-		case types.TaskType:
-			var state *base.ResponseState
-			if !piece.Result.Success {
-				state = common.NewState(dfcodes.CdnTaskStatusError, piece.Result.Msg)
-			} else {
-				state = common.NewState(dfcodes.Success, "success")
-			}
-			psc <- &cdnsystem.PieceSeed{
-				State:         state,
-				PeerId:        peerId,
-				SeederName:    iputils.HostName,
-				Done:          true,
-				ContentLength: piece.ContentLength,
-			}
-=======
-		return dferrors.Newf(dfcodes.CdnTaskRegistryFail, "failed to register seed task, registerRequest:%+v:%v", registerRequest, err)
-	}
-	peerId := fmt.Sprintf("%s-%s_%s", dfnet.HostName, req.TaskId, "CDN")
 	task, err := css.taskMgr.Get(ctx, req.TaskId)
 	for piece := range pieceChan {
-		pieceStart, _, err := rangeutils.ParsePieceIndex(piece.PieceRange)
+		pieceStart, _, err := rangecal.ParsePieceIndex(piece.PieceRange)
 		if err != nil {
 			return err
->>>>>>> 8a6e9e2a
 		}
 		psc <- &cdnsystem.PieceSeed{
 			State:      common.NewState(dfcodes.Success, "success"),
 			PeerId:     peerId,
-			SeederName: dfnet.HostName,
+			SeederName: iputils.HostName,
 			PieceInfo: &base.PieceInfo{
 				PieceNum:    piece.PieceNum,
 				RangeStart:  uint64(pieceStart),
@@ -197,7 +142,7 @@
 	psc <-&cdnsystem.PieceSeed{
 		State:         common.NewState(dfcodes.Success, "success"),
 		PeerId:        peerId,
-		SeederName:    dfnet.HostName,
+		SeederName:    iputils.HostName,
 		Done:          true,
 		ContentLength: task.SourceFileLength,
 	}
