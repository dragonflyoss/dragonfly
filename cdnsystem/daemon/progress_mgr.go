/*
 *     Copyright 2020 The Dragonfly Authors
 *
 * Licensed under the Apache License, Version 2.0 (the "License");
 * you may not use this file except in compliance with the License.
 * You may obtain a copy of the License at
 *
 *      http://www.apache.org/licenses/LICENSE-2.0
 *
 * Unless required by applicable law or agreed to in writing, software
 * distributed under the License is distributed on an "AS IS" BASIS,
 * WITHOUT WARRANTIES OR CONDITIONS OF ANY KIND, either express or implied.
 * See the License for the specific language governing permissions and
 * limitations under the License.
 */
//go:generate mockgen -destination ./mock/mock_progress_mgr.go -package mock d7y.io/dragonfly/v2/cdnsystem/daemon/mgr SeedProgressMgr

package daemon

import (
	"context"

	"d7y.io/dragonfly/v2/cdnsystem/types"
)

// SeedProgressMgr as an interface defines all operations about seed progress
type SeedProgressMgr interface {

	// InitSeedProgress init task seed progress
	InitSeedProgress(ctx context.Context, taskID string)

	// WatchSeedProgress watch task seed progress
	WatchSeedProgress(ctx context.Context, taskID string) (<-chan *types.SeedPiece, error)

	// PublishPiece publish piece seed
<<<<<<< HEAD
	PublishPiece(string, *types.SeedPiece) error
=======
	PublishPiece(taskID string, task *types.SeedPiece) error
>>>>>>> dcd35698

	// PublishTask publish task seed
	PublishTask(ctx context.Context, taskID string, task *types.SeedTask) error

	// GetPieces get pieces by taskID
	GetPieces(ctx context.Context, taskID string) (records []*types.SeedPiece, err error)

	// Clear meta info of task
	Clear(taskID string) error

	SetTaskMgr(taskMgr SeedTaskMgr)
}<|MERGE_RESOLUTION|>--- conflicted
+++ resolved
@@ -33,11 +33,7 @@
 	WatchSeedProgress(ctx context.Context, taskID string) (<-chan *types.SeedPiece, error)
 
 	// PublishPiece publish piece seed
-<<<<<<< HEAD
-	PublishPiece(string, *types.SeedPiece) error
-=======
 	PublishPiece(taskID string, task *types.SeedPiece) error
->>>>>>> dcd35698
 
 	// PublishTask publish task seed
 	PublishTask(ctx context.Context, taskID string, task *types.SeedTask) error
