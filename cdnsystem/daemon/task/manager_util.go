--- conflicted
+++ resolved
@@ -47,19 +47,12 @@
 	synclock.Lock(taskID, false)
 	defer synclock.UnLock(taskID, false)
 	if key, err := tm.taskURLUnReachableStore.Get(taskID); err == nil {
-<<<<<<< HEAD
-		if unReachableStartTime, ok := key.(time.Time); ok &&
-			time.Since(unReachableStartTime) < tm.cfg.FailAccessInterval {
-			return nil, errors.Wrapf(cdnerrors.ErrURLNotReachable{URL: request.URL}, "task hit unReachable cache and interval less than %d, "+
-				"url: %s", tm.cfg.FailAccessInterval, request.URL)
-=======
 		if unReachableStartTime, ok := key.(time.Time); ok && time.Since(unReachableStartTime) < tm.cfg.FailAccessInterval {
 			existTask, err := tm.taskStore.Get(taskID)
 			if err != nil || reflect.DeepEqual(request.Header, existTask.(*types.SeedTask).Header) {
 				return nil, errors.Wrapf(cdnerrors.ErrURLNotReachable{URL: request.URL}, "task hit unReachable cache and interval less than %d, "+
 					"url: %s", tm.cfg.FailAccessInterval, request.URL)
 			}
->>>>>>> 92e9f03f
 		}
 		tm.taskURLUnReachableStore.Delete(taskID)
 		logger.Debugf("delete taskID:%s from url unReachable store", taskID)
