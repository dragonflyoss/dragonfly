--- conflicted
+++ resolved
@@ -15,10 +15,6 @@
 # Dependency directories (remove the comment below to include it)
 # vendor/
 .idea
-<<<<<<< HEAD
-*.DS_Store
-target/
-=======
 .cache
 *.DS_Store
->>>>>>> c2ab1dec
+target/