# Binaries for programs and plugins
*.exe
*.exe~
*.dll
*.so
*.dylib
bin/

# Test binary, built with `go test -c`
*.test

# Output of the go coverage tool, specifically when used with LiteIDE
*.out

# Dependency directories (remove the comment below to include it)
# vendor/
.idea
.cache
*.DS_Store
<<<<<<< HEAD
log
=======
target/
>>>>>>> df3b420c
<|MERGE_RESOLUTION|>--- conflicted
+++ resolved
@@ -17,8 +17,4 @@
 .idea
 .cache
 *.DS_Store
-<<<<<<< HEAD
-log
-=======
-target/
->>>>>>> df3b420c
+target/