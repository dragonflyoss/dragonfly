# Binaries for programs and plugins
*.exe
*.exe~
*.dll
*.so
*.dylib
bin/

# Test binary, built with `go test -c`
*.test

# Output of the go coverage tool, specifically when used with LiteIDE
*.out

# Dependency directories (remove the comment below to include it)
# vendor/
.idea
.cache
*.DS_Store
target/
log
<<<<<<< HEAD
mysql
=======
scheduler/test/misc
>>>>>>> e2f37c00
<|MERGE_RESOLUTION|>--- conflicted
+++ resolved
@@ -19,8 +19,5 @@
 *.DS_Store
 target/
 log
-<<<<<<< HEAD
-mysql
-=======
 scheduler/test/misc
->>>>>>> e2f37c00
+mysql