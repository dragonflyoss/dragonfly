--- conflicted
+++ resolved
@@ -20,13 +20,8 @@
 	"os"
 
 	"d7y.io/dragonfly/v2/cdnsystem/config"
-<<<<<<< HEAD
-	server "d7y.io/dragonfly/v2/cdnsystem/daemon"
+	"d7y.io/dragonfly/v2/cdnsystem/server"
 	"d7y.io/dragonfly/v2/cmd/dependency"
-=======
-	"d7y.io/dragonfly/v2/cdnsystem/server"
-	"d7y.io/dragonfly/v2/cmd/common"
->>>>>>> dd2ceed6
 	logger "d7y.io/dragonfly/v2/pkg/dflog"
 	"d7y.io/dragonfly/v2/pkg/dflog/logcore"
 	"github.com/pkg/errors"
@@ -35,15 +30,7 @@
 )
 
 var (
-<<<<<<< HEAD
 	cfg *config.Config
-=======
-	cfg     *config.Config
-)
-
-const (
-	cdnSystemEnvPrefix = "cdn"
->>>>>>> dd2ceed6
 )
 
 // rootCmd represents the base command when called without any subcommands
@@ -78,11 +65,7 @@
 	// Initialize default cdn system config
 	cfg = config.New()
 	// Initialize cobra
-<<<<<<< HEAD
 	dependency.InitCobra(rootCmd, true, cfg)
-=======
-	common.InitCobra(rootCmd, cdnSystemEnvPrefix, cfg)
->>>>>>> dd2ceed6
 }
 
 func runCdnSystem() error {
