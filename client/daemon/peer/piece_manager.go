--- conflicted
+++ resolved
@@ -444,14 +444,10 @@
 			pt.ReportPieceResult(request, result, err)
 			return err
 		}
-<<<<<<< HEAD
-=======
 		// content length is aligning at piece size
 		if result.Size == 0 {
 			break
 		}
-		pt.PublishPieceInfo(pieceNum, uint32(result.Size))
->>>>>>> 3afbbd0b
 		pt.ReportPieceResult(request, result, nil)
 		pt.PublishPieceInfo(pieceNum, uint32(result.Size))
 		break
