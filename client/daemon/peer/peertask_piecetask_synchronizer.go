/*
 *     Copyright 2022 The Dragonfly Authors
 *
 * Licensed under the Apache License, Version 2.0 (the "License");
 * you may not use this file except in compliance with the License.
 * You may obtain a copy of the License at
 *
 *      http://www.apache.org/licenses/LICENSE-2.0
 *
 * Unless required by applicable law or agreed to in writing, software
 * distributed under the License is distributed on an "AS IS" BASIS,
 * WITHOUT WARRANTIES OR CONDITIONS OF ANY KIND, either express or implied.
 * See the License for the specific language governing permissions and
 * limitations under the License.
 */

package peer

import (
	"context"
	"fmt"
	"io"
	"sync"

<<<<<<< HEAD
	"go.opentelemetry.io/otel/trace"
=======
	"github.com/pkg/errors"
>>>>>>> 85a32378
	"go.uber.org/atomic"
	"google.golang.org/grpc/codes"
	"google.golang.org/grpc/status"

	"d7y.io/dragonfly/v2/client/config"
	logger "d7y.io/dragonfly/v2/internal/dflog"
	"d7y.io/dragonfly/v2/pkg/rpc/base"
	"d7y.io/dragonfly/v2/pkg/rpc/dfdaemon"
	dfclient "d7y.io/dragonfly/v2/pkg/rpc/dfdaemon/client"
	"d7y.io/dragonfly/v2/pkg/rpc/scheduler"
)

type pieceTaskSyncManager struct {
	sync.RWMutex
	ctx               context.Context
	ctxCancel         context.CancelFunc
	peerTaskConductor *peerTaskConductor
	pieceRequestCh    chan *DownloadPieceRequest
	workers           map[string]*pieceTaskSynchronizer
}

type pieceTaskSynchronizer struct {
	*logger.SugaredLoggerOnWith
	span              trace.Span
	client            dfdaemon.Daemon_SyncPieceTasksClient
	dstPeer           *scheduler.PeerPacket_DestPeer
	error             atomic.Value
	peerTaskConductor *peerTaskConductor
	pieceRequestCh    chan *DownloadPieceRequest
}

type pieceTaskSynchronizerError struct {
	err error
}

// FIXME for compatibility, sync will be called after the dfclient.GetPieceTasks deprecated and the pieceTaskPoller removed
func (s *pieceTaskSyncManager) sync(pp *scheduler.PeerPacket, request *base.PieceTaskRequest) error {
	var (
		peers  = map[string]bool{}
		errors []error
	)
	peers[pp.MainPeer.PeerId] = true
	// TODO if the worker failed, reconnect and retry
	s.Lock()
	defer s.Unlock()
	if _, ok := s.workers[pp.MainPeer.PeerId]; !ok {
		err := s.newPieceTaskSynchronizer(s.ctx, pp.MainPeer, request)
		if err != nil {
			s.peerTaskConductor.Errorf("main peer SyncPieceTasks error: %s", err)
			errors = append(errors, err)
		}
	}
	for _, p := range pp.StealPeers {
		peers[p.PeerId] = true
		if _, ok := s.workers[p.PeerId]; !ok {
			err := s.newPieceTaskSynchronizer(s.ctx, p, request)
			if err != nil {
				s.peerTaskConductor.Errorf("steal peer SyncPieceTasks error: %s", err)
				errors = append(errors, err)
			}
		}
	}

	// cancel old workers
	if len(s.workers) != len(peers) {
		for p, worker := range s.workers {
			if !peers[p] {
				worker.close()
			}
		}
	}

	if len(errors) > 0 {
		return errors[0]
	}
	return nil
}

func (s *pieceTaskSyncManager) cleanStaleWorker(destPeers []*scheduler.PeerPacket_DestPeer) {
	var (
		peers = map[string]bool{}
	)
	for _, p := range destPeers {
		peers[p.PeerId] = true
	}

	// cancel old workers
	if len(s.workers) != len(peers) {
		var peersToRemove []string
		for p, worker := range s.workers {
			if !peers[p] {
				worker.close()
				peersToRemove = append(peersToRemove, p)
			}
		}
		for _, p := range peersToRemove {
			delete(s.workers, p)
		}
	}
}

func (s *pieceTaskSyncManager) newPieceTaskSynchronizer(
	ctx context.Context,
	dstPeer *scheduler.PeerPacket_DestPeer,
	request *base.PieceTaskRequest) error {

	request.DstPid = dstPeer.PeerId
	if worker, ok := s.workers[dstPeer.PeerId]; ok {
		// worker is okay, keep it go on
		if worker.error.Load() == nil {
			s.peerTaskConductor.Infof("reuse PieceTaskSynchronizer %s", dstPeer.PeerId)
			return nil
		}
		// clean error worker
		delete(s.workers, dstPeer.PeerId)
	}

	request.DstPid = dstPeer.PeerId
	client, err := dfclient.SyncPieceTasks(ctx, dstPeer, request)
	// Refer: https://github.com/grpc/grpc-go/blob/v1.44.0/stream.go#L104
	// When receive io.EOF, the real error should be discovered using RecvMsg, here is client.Recv() here
	if err == io.EOF && client != nil {
		_, err = client.Recv()
	}
	if err != nil {
		s.peerTaskConductor.Errorf("call SyncPieceTasks error: %s, dest peer: %s", err, dstPeer.PeerId)
		return err
	}

	// TODO the codes.Unimplemented is received only in client.Recv()
	// when remove legacy get piece grpc, can move this check into synchronizer.receive
	piecePacket, err := client.Recv()
	if err != nil {
		s.peerTaskConductor.Warnf("receive from SyncPieceTasksClient error: %s, dest peer: %s", err, dstPeer.PeerId)
		_ = client.CloseSend()
		return err
	}

	_, span := tracer.Start(s.ctx, config.SpanSyncPieceTasks)
	synchronizer := &pieceTaskSynchronizer{
		span:                span,
		peerTaskConductor:   s.peerTaskConductor,
		pieceRequestCh:      s.pieceRequestCh,
		client:              client,
		dstPeer:             dstPeer,
		error:               atomic.Value{},
		SugaredLoggerOnWith: s.peerTaskConductor.With("targetPeerID", request.DstPid),
	}
	s.workers[dstPeer.PeerId] = synchronizer
	go synchronizer.receive(piecePacket)
	return nil
}

func (s *pieceTaskSyncManager) newMultiPieceTaskSynchronizer(
	destPeers []*scheduler.PeerPacket_DestPeer,
	lastNum int32) (legacyPeers []*scheduler.PeerPacket_DestPeer) {
	s.Lock()
	defer s.Unlock()
	for _, peer := range destPeers {
		request := &base.PieceTaskRequest{
			TaskId:   s.peerTaskConductor.taskID,
			SrcPid:   s.peerTaskConductor.peerID,
			DstPid:   "",
			StartNum: uint32(lastNum),
			Limit:    16,
		}
		err := s.newPieceTaskSynchronizer(s.ctx, peer, request)
		if err == nil {
			s.peerTaskConductor.Infof("connected to peer: %s", peer.PeerId)
			continue
		}
		// when err is codes.Unimplemented, fallback to legacy get piece grpc
		stat, ok := status.FromError(err)
		if ok && stat.Code() == codes.Unimplemented {
			// for legacy peers, when get pieces error, will report the error
			s.peerTaskConductor.Warnf("connect peer %s error: %s, fallback to legacy get piece grpc", peer.PeerId, err)
			legacyPeers = append(legacyPeers, peer)
			continue
		}

		// other errors, report to scheduler
		if errors.Is(err, context.DeadlineExceeded) {
			// connect timeout error, report to scheduler to get more available peers
			s.reportInvalidPeer(peer, base.Code_ClientConnectionError)
			s.peerTaskConductor.Infof("connect to peer %s with error: %s, peer is invalid, skip legacy grpc", peer.PeerId, err)
		} else {
			// other errors, report to scheduler to get more available peers
			s.reportInvalidPeer(peer, base.Code_ClientPieceRequestFail)
			s.peerTaskConductor.Errorf("connect peer %s error: %s, not codes.Unimplemented", peer.PeerId, err)
		}
	}
	s.cleanStaleWorker(destPeers)
	return legacyPeers
}

func compositePieceResult(peerTaskConductor *peerTaskConductor, destPeer *scheduler.PeerPacket_DestPeer, code base.Code) *scheduler.PieceResult {
	return &scheduler.PieceResult{
		TaskId:        peerTaskConductor.taskID,
		SrcPid:        peerTaskConductor.peerID,
		DstPid:        destPeer.PeerId,
		PieceInfo:     &base.PieceInfo{},
		Success:       false,
		Code:          code,
		HostLoad:      nil,
		FinishedCount: peerTaskConductor.readyPieces.Settled(),
	}
}

func (s *pieceTaskSyncManager) reportInvalidPeer(destPeer *scheduler.PeerPacket_DestPeer, code base.Code) {
	sendError := s.peerTaskConductor.sendPieceResult(compositePieceResult(s.peerTaskConductor, destPeer, code))
	if sendError != nil {
		s.peerTaskConductor.Errorf("connect peer %s failed and send piece result with error: %s", destPeer.PeerId, sendError)
		go s.peerTaskConductor.cancel(base.Code_SchedError, sendError.Error())
	} else {
		s.peerTaskConductor.Debugf("report invalid peer %s/%d to scheduler", destPeer.PeerId, code)
	}
}

// acquire send the target piece to other peers
func (s *pieceTaskSyncManager) acquire(request *base.PieceTaskRequest) (attempt int, success int) {
	s.RLock()
	for _, p := range s.workers {
		attempt++
		if p.acquire(request) == nil {
			success++
		}
	}
	s.RUnlock()
	return
}

func (s *pieceTaskSyncManager) cancel() {
	s.ctxCancel()
	s.Lock()
	for _, p := range s.workers {
		p.close()
	}
	s.workers = map[string]*pieceTaskSynchronizer{}
	s.Unlock()
}

func (s *pieceTaskSynchronizer) close() {
	if err := s.client.CloseSend(); err != nil {
		s.error.Store(&pieceTaskSynchronizerError{err})
		s.Debugf("close send error: %s, dest peer: %s", err, s.dstPeer.PeerId)
		s.span.RecordError(err)
	}
	s.span.End()
}

func (s *pieceTaskSynchronizer) dispatchPieceRequest(piecePacket *base.PiecePacket) {
	s.peerTaskConductor.updateMetadata(piecePacket)

	pieceCount := len(piecePacket.PieceInfos)
	s.Debugf("dispatch piece request, piece count: %d, dest peer: %s", pieceCount, s.dstPeer.PeerId)
	// fix cdn return zero piece info, but with total piece count and content length
	if pieceCount == 0 {
		finished := s.peerTaskConductor.isCompleted()
		if finished {
			s.peerTaskConductor.Done()
		}
		return
	}
	for _, piece := range piecePacket.PieceInfos {
		s.Infof("got piece %d from %s/%s, digest: %s, start: %d, size: %d",
			piece.PieceNum, piecePacket.DstAddr, piecePacket.DstPid, piece.PieceMd5, piece.RangeStart, piece.RangeSize)
		// FIXME when set total piece but no total digest, fetch again
		s.peerTaskConductor.requestedPiecesLock.Lock()
		if !s.peerTaskConductor.requestedPieces.IsSet(piece.PieceNum) {
			s.peerTaskConductor.requestedPieces.Set(piece.PieceNum)
		}
		s.peerTaskConductor.requestedPiecesLock.Unlock()
		req := &DownloadPieceRequest{
			storage: s.peerTaskConductor.GetStorage(),
			piece:   piece,
			log:     s.peerTaskConductor.Log(),
			TaskID:  s.peerTaskConductor.GetTaskID(),
			PeerID:  s.peerTaskConductor.GetPeerID(),
			DstPid:  piecePacket.DstPid,
			DstAddr: piecePacket.DstAddr,
		}
		select {
		case s.pieceRequestCh <- req:
			s.span.AddEvent(fmt.Sprintf("send piece #%d request", piece.PieceNum))
		case <-s.peerTaskConductor.successCh:
			s.Infof("peer task success, stop dispatch piece request, dest peer: %s", s.dstPeer.PeerId)
		case <-s.peerTaskConductor.failCh:
			s.Warnf("peer task fail, stop dispatch piece request, dest peer: %s", s.dstPeer.PeerId)
		}
	}
}

func (s *pieceTaskSynchronizer) receive(piecePacket *base.PiecePacket) {
	var err error
	for {
		s.dispatchPieceRequest(piecePacket)
		piecePacket, err = s.client.Recv()
		if err != nil {
			break
		}
	}

	if err == io.EOF {
		s.Debugf("synchronizer receives io.EOF")
	} else if s.canceled(err) {
		s.Debugf("synchronizer receives canceled")
		s.error.Store(&pieceTaskSynchronizerError{err})
	} else {
		s.Errorf("synchronizer receives with error: %s", err)
		s.error.Store(&pieceTaskSynchronizerError{err})
<<<<<<< HEAD
		s.reportError(err)
		s.Errorf("synchronizer receives with error: %s", err)
=======
		s.reportError()
>>>>>>> 85a32378
	}
}

func (s *pieceTaskSynchronizer) acquire(request *base.PieceTaskRequest) error {
	if s.error.Load() != nil {
		err := s.error.Load().(*pieceTaskSynchronizerError).err
		s.Debugf("synchronizer already error %s, skip acquire more pieces", err)
		return err
	}
	err := s.client.Send(request)
	s.span.AddEvent(fmt.Sprintf("send piece #%d request", request.StartNum))
	if err != nil {
		s.error.Store(&pieceTaskSynchronizerError{err})
		if s.canceled(err) {
			s.Debugf("synchronizer sends canceled")
		} else {
			s.Errorf("synchronizer sends with error: %s", err)
			s.reportError(err)
		}
	}
	return err
}

<<<<<<< HEAD
func (s *pieceTaskSynchronizer) reportError(err error) {
	s.span.RecordError(err)
	sendError := s.peerTaskConductor.sendPieceResult(compositePieceResult(s.peerTaskConductor, s.dstPeer))
=======
func (s *pieceTaskSynchronizer) reportError() {
	sendError := s.peerTaskConductor.sendPieceResult(compositePieceResult(s.peerTaskConductor, s.dstPeer, base.Code_ClientPieceRequestFail))
>>>>>>> 85a32378
	if sendError != nil {
		s.Errorf("sync piece info failed and send piece result with error: %s", sendError)
		go s.peerTaskConductor.cancel(base.Code_SchedError, sendError.Error())
	} else {
		s.Debugf("report sync piece error to scheduler")
	}
}

func (s *pieceTaskSynchronizer) canceled(err error) bool {
	if err == context.Canceled {
		s.Debugf("context canceled, dst peer: %s", s.dstPeer.PeerId)
		return true
	}
	if stat, ok := err.(interface{ GRPCStatus() *status.Status }); ok {
		if stat.GRPCStatus().Code() == codes.Canceled {
			s.Debugf("grpc canceled, dst peer: %s", s.dstPeer.PeerId)
			return true
		}
	}
	return false
}<|MERGE_RESOLUTION|>--- conflicted
+++ resolved
@@ -22,11 +22,8 @@
 	"io"
 	"sync"
 
-<<<<<<< HEAD
+	"github.com/pkg/errors"
 	"go.opentelemetry.io/otel/trace"
-=======
-	"github.com/pkg/errors"
->>>>>>> 85a32378
 	"go.uber.org/atomic"
 	"google.golang.org/grpc/codes"
 	"google.golang.org/grpc/status"
@@ -337,12 +334,8 @@
 	} else {
 		s.Errorf("synchronizer receives with error: %s", err)
 		s.error.Store(&pieceTaskSynchronizerError{err})
-<<<<<<< HEAD
 		s.reportError(err)
 		s.Errorf("synchronizer receives with error: %s", err)
-=======
-		s.reportError()
->>>>>>> 85a32378
 	}
 }
 
@@ -366,14 +359,9 @@
 	return err
 }
 
-<<<<<<< HEAD
 func (s *pieceTaskSynchronizer) reportError(err error) {
 	s.span.RecordError(err)
-	sendError := s.peerTaskConductor.sendPieceResult(compositePieceResult(s.peerTaskConductor, s.dstPeer))
-=======
-func (s *pieceTaskSynchronizer) reportError() {
 	sendError := s.peerTaskConductor.sendPieceResult(compositePieceResult(s.peerTaskConductor, s.dstPeer, base.Code_ClientPieceRequestFail))
->>>>>>> 85a32378
 	if sendError != nil {
 		s.Errorf("sync piece info failed and send piece result with error: %s", sendError)
 		go s.peerTaskConductor.cancel(base.Code_SchedError, sendError.Error())
