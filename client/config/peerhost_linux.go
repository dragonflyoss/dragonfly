// +build linux

/*
 *     Copyright 2020 The Dragonfly Authors
 *
 * Licensed under the Apache License, Version 2.0 (the "License");
 * you may not use this file except in compliance with the License.
 * You may obtain a copy of the License at
 *
 *      http://www.apache.org/licenses/LICENSE-2.0
 *
 * Unless required by applicable law or agreed to in writing, software
 * distributed under the License is distributed on an "AS IS" BASIS,
 * WITHOUT WARRANTIES OR CONDITIONS OF ANY KIND, either express or implied.
 * See the License for the specific language governing permissions and
 * limitations under the License.
 */

package config

import (
	"net"

	"golang.org/x/time/rate"

	"d7y.io/dragonfly/v2/client/clientutil"
	"d7y.io/dragonfly/v2/pkg/basic"
	"d7y.io/dragonfly/v2/pkg/util/net/iputils"
)

var (
	PeerHostConfigPath = "/etc/dragonfly/dfget-daemon.yaml"

	peerHostWorkHome = basic.HomeDir + "/.dragonfly/dfget-daemon/"
	peerHostDataDir  = peerHostWorkHome
)

var peerHostConfig = PeerHostOption{
	DataDir:    peerHostDataDir,
	WorkHome:   peerHostWorkHome,
	AliveTime:  clientutil.Duration{Duration: DefaultDaemonAliveTime},
	GCInterval: clientutil.Duration{Duration: DefaultGCInterval},
	//PidFile:     "/var/run/dfdaemon.pid",
	//LockFile:    "/var/run/dfdaemon.lock",
	KeepStorage: false,
	Scheduler: SchedulerOption{
		NetAddrs:        nil,
		ScheduleTimeout: clientutil.Duration{Duration: DefaultScheduleTimeout},
	},
	Host: HostOption{
		ListenIP:       "0.0.0.0",
<<<<<<< HEAD
		AdvertiseIP:    Attribute(iputils.HostIp),
=======
		AdvertiseIP:    iputils.HostIP,
>>>>>>> 885de4d4
		SecurityDomain: "",
		Location:       "",
		IDC:            "",
		NetTopology:    "",
	},
	Download: DownloadOption{
		TotalRateLimit: clientutil.RateLimit{
			Limit: rate.Limit(DefaultTotalDownloadLimit),
		},
		PerPeerRateLimit: clientutil.RateLimit{
			Limit: rate.Limit(DefaultPerPeerDownloadLimit),
		},
		DownloadGRPC: ListenOption{
			Security: SecurityOption{
				Insecure: true,
			},
			UnixListen: &UnixListenOption{
				Socket: "/var/run/dfdaemon.sock",
			},
		},
		PeerGRPC: ListenOption{
			Security: SecurityOption{
				Insecure: true,
			},
			TCPListen: &TCPListenOption{
				PortRange: TCPListenPortRange{
					Start: 65000,
					End:   65535,
				},
			},
		},
	},
	Upload: UploadOption{
		RateLimit: clientutil.RateLimit{
			Limit: rate.Limit(DefaultUploadLimit),
		},
		ListenOption: ListenOption{
			Security: SecurityOption{
				Insecure: true,
			},
			TCPListen: &TCPListenOption{
				Listen: net.IPv4zero.String(),
				PortRange: TCPListenPortRange{
					Start: 65002,
					End:   65535,
				},
			},
		},
	},
	Proxy: &ProxyOption{
		ListenOption: ListenOption{
			Security: SecurityOption{
				Insecure: true,
			},
			TCPListen: &TCPListenOption{
				Listen:    net.IPv4zero.String(),
				PortRange: TCPListenPortRange{},
			},
		},
	},
	Storage: StorageOption{
		TaskExpireTime: clientutil.Duration{
			Duration: DefaultTaskExpireTime,
		},
		StoreStrategy: AdvanceLocalTaskStoreStrategy,
	},
}<|MERGE_RESOLUTION|>--- conflicted
+++ resolved
@@ -49,11 +49,7 @@
 	},
 	Host: HostOption{
 		ListenIP:       "0.0.0.0",
-<<<<<<< HEAD
-		AdvertiseIP:    Attribute(iputils.HostIp),
-=======
-		AdvertiseIP:    iputils.HostIP,
->>>>>>> 885de4d4
+		AdvertiseIP:    Attribute(iputils.HostIP),
 		SecurityDomain: "",
 		Location:       "",
 		IDC:            "",
