--- conflicted
+++ resolved
@@ -144,13 +144,9 @@
 }
 
 type ProxyOption struct {
-<<<<<<< HEAD
+	// WARNING: when add more option, please update ProxyOption.unmarshal function
 	ListenOption   `json:",inline" yaml:",inline"`
-=======
-	// WARNING: when add more option, please update ProxyOption.unmarshal function
-	ListenOption   `yaml:",inline"`
 	MaxConcurrency int64           `json:"max_concurrency" yaml:"max_concurrency"`
->>>>>>> 036d0998
 	RegistryMirror *RegistryMirror `json:"registry_mirror" yaml:"registry_mirror"`
 	WhiteList      []*WhiteList    `json:"white_list" yaml:"white_list"`
 	Proxies        []*Proxy        `json:"proxies" yaml:"proxies"`
@@ -247,11 +243,8 @@
 	p.RegistryMirror = pt.RegistryMirror
 	p.Proxies = pt.Proxies
 	p.HijackHTTPS = pt.HijackHTTPS
-<<<<<<< HEAD
 	p.WhiteList = pt.WhiteList
-=======
 	p.MaxConcurrency = pt.MaxConcurrency
->>>>>>> 036d0998
 
 	return nil
 }
