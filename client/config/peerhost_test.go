/*
 *     Copyright 2020 The Dragonfly Authors
 *
 * Licensed under the Apache License, Version 2.0 (the "License");
 * you may not use this file except in compliance with the License.
 * You may obtain a copy of the License at
 *
 *      http://www.apache.org/licenses/LICENSE-2.0
 *
 * Unless required by applicable law or agreed to in writing, software
 * distributed under the License is distributed on an "AS IS" BASIS,
 * WITHOUT WARRANTIES OR CONDITIONS OF ANY KIND, either express or implied.
 * See the License for the specific language governing permissions and
 * limitations under the License.
 */

package config

import (
	"crypto/x509"
	"encoding/json"
	"io/ioutil"
	"net/url"
	"reflect"
	"testing"
	"time"

	"gopkg.in/yaml.v3"

	testifyassert "github.com/stretchr/testify/assert"

	"d7y.io/dragonfly/v2/client/clientutil"
	"d7y.io/dragonfly/v2/client/daemon/storage"
	"d7y.io/dragonfly/v2/pkg/basic/dfnet"
)

func Test_AllUnmarshalYAML(t *testing.T) {
	assert := testifyassert.New(t)
	var cases = []struct {
		text   string
		target interface{}
	}{
		{
			text: `
"port": 1234
`,
			target: &struct {
				Port TCPListenPortRange `yaml:"port"`
			}{
				Port: TCPListenPortRange{
					Start: 1234,
				},
			},
		},
		{
			text: `
port:
  start: 1234
  end: 1235
`,
			target: &struct {
				Port TCPListenPortRange `yaml:"port"`
			}{
				Port: TCPListenPortRange{
					Start: 1234,
					End:   1235,
				},
			},
		},
		{
			text: `
timeout: 1000000000
`,
			target: &struct {
				Timeout clientutil.Duration `yaml:"timeout"`
			}{
				Timeout: clientutil.Duration{
					Duration: time.Second,
				},
			},
		},
		{
			text: `
timeout: 1s
`,
			target: &struct {
				Timeout clientutil.Duration `yaml:"timeout"`
			}{
				Timeout: clientutil.Duration{
					Duration: time.Second,
				},
			},
		},
		{
			text: `
limit: 100Mi
`,
			target: &struct {
				Limit clientutil.RateLimit `yaml:"limit"`
			}{
				Limit: clientutil.RateLimit{
					Limit: 100 * 1024 * 1024,
				},
			},
		},
		{
			text: `
limit: 2097152
`,
			target: &struct {
				Limit clientutil.RateLimit `yaml:"limit"`
			}{
				Limit: clientutil.RateLimit{
					Limit: 2 * 1024 * 1024,
				},
			},
		},
		{
			text: `
addr: 127.0.0.1:8002
`,
			target: &struct {
				Addr dfnet.NetAddr `yaml:"addr"`
			}{
				Addr: dfnet.NetAddr{
					Type: dfnet.TCP,
					Addr: "127.0.0.1:8002",
				},
			},
		},
		{
			text: `
listen:
  type: tcp
  addr: 127.0.0.1:8002
`,
			target: &struct {
				Listen dfnet.NetAddr `yaml:"listen"`
			}{
				Listen: dfnet.NetAddr{
					Type: dfnet.TCP,
					Addr: "127.0.0.1:8002",
				},
			},
		},
	}
	for _, c := range cases {
		actual := reflect.New(reflect.TypeOf(c.target).Elem()).Interface()
		err := yaml.Unmarshal([]byte(c.text), actual)
		assert.Nil(err, "yaml.Unmarshal should return nil")
		assert.EqualValues(c.target, actual)
	}
}

func TestUnmarshalJSON(t *testing.T) {
	bytes := []byte(`{
		"tls": {
			"key": "../daemon/test/testdata/certs/sca.key",
			"cert": "../daemon/test/testdata/certs/sca.crt",
			"ca_cert": "../daemon/test/testdata/certs/ca.crt"
		},
		"url": "https://d7y.io",
    "certs": [
			"../daemon/test/testdata/certs/ca.crt",
			"../daemon/test/testdata/certs/sca.crt",
    ],
		"regx": "blobs/sha256.*",
		"port1": 1001,
		"port2": {
			"start": 1002,
			"end": 1003
		},
		"timeout": "3m",
		"limit": "2Mib",
		"type": "tcp",
		"proxy1": "../daemon/test/testdata/config/proxy.json",
		"proxy2": {
			"registry_mirror": {
				"url": "https://index.docker.io"
			}
		},
		"schedulers1": [ "0.0.0.0", "0.0.0.1" ],
		"schedulers2": [{
			"type": "tcp",
			"addr": "0.0.0.0"
		}]
}`)

	var s = struct {
<<<<<<< HEAD
		TLSConfig *TLSConfig           `json:"tls"`
		URL       *URL                 `json:"url"`
		Certs     *CertPool            `json:"certs"`
		Regx      *Regexp              `json:"regx"`
		Port1     TCPListenPortRange   `json:"port1"`
		Port2     TCPListenPortRange   `json:"port2"`
		Timeout   clientutil.Duration  `json:"timeout"`
		Limit     clientutil.RateLimit `json:"limit"`
		Type      dfnet.NetworkType    `json:"type"`
=======
		TLSConfig   *TLSConfig           `json:"tls"`
		URL         *URL                 `json:"url"`
		Certs       *CertPool            `json:"certs"`
		Regx        *Regexp              `json:"regx"`
		Port1       TCPListenPortRange   `json:"port1"`
		Port2       TCPListenPortRange   `json:"port2"`
		Timeout     clientutil.Duration  `json:"timeout"`
		Limit       clientutil.RateLimit `json:"limit"`
		Type        dfnet.NetworkType    `json:"type"`
		Proxy1      ProxyOption          `json:"proxy1"`
		Proxy2      ProxyOption          `json:"proxy2"`
		Schedulers1 []dfnet.NetAddr      `json:"schedulers1" yaml:"schedulers1"`
		Schedulers2 []dfnet.NetAddr      `json:"schedulers2" yaml:"schedulers2"`
>>>>>>> c2ab1dec
	}{}

	if err := json.Unmarshal(bytes, &s); err != nil {
		t.Fatal(err)
	}

	t.Logf("%#v\n", s)
}

func TestUnmarshalYAML(t *testing.T) {
	bytes := []byte(`
tls:
  key: ../daemon/test/testdata/certs/sca.key
  cert: ../daemon/test/testdata/certs/sca.crt
  ca_cert: ../daemon/test/testdata/certs/ca.crt
url: https://d7y.io
certs: ["../daemon/test/testdata/certs/ca.crt", "../daemon/test/testdata/certs/sca.crt"]
regx: blobs/sha256.*
port1: 1001 
port2:
  start: 1002
  end: 1003
timeout: 3m
limit: 2Mib
type: tcp
proxy1: ../daemon/test/testdata/config/proxy.yml
proxy2: 
  registry_mirror:
    url: https://index.docker.io
schedulers1:
- 0.0.0.0
- 0.0.0.1
schedulers2:
- type: tcp
  addr: 0.0.0.0
`)

	var s = struct {
<<<<<<< HEAD
		TLSConfig *TLSConfig           `yaml:"tls"`
		URL       *URL                 `yaml:"url"`
		Certs     *CertPool            `yaml:"certs"`
		Regx      *Regexp              `yaml:"regx"`
		Port1     TCPListenPortRange   `yaml:"port1"`
		Port2     TCPListenPortRange   `yaml:"port2"`
		Timeout   clientutil.Duration  `yaml:"timeout"`
		Limit     clientutil.RateLimit `yaml:"limit"`
		Type      dfnet.NetworkType    `yaml:"type"`
=======
		TLSConfig   *TLSConfig           `yaml:"tls"`
		URL         *URL                 `yaml:"url"`
		Certs       *CertPool            `yaml:"certs"`
		Regx        *Regexp              `yaml:"regx"`
		Port1       TCPListenPortRange   `yaml:"port1"`
		Port2       TCPListenPortRange   `yaml:"port2"`
		Timeout     clientutil.Duration  `yaml:"timeout"`
		Limit       clientutil.RateLimit `yaml:"limit"`
		Type        dfnet.NetworkType    `yaml:"type"`
		Proxy1      ProxyOption          `yaml:"proxy1"`
		Proxy2      ProxyOption          `yaml:"proxy2"`
		Schedulers1 []dfnet.NetAddr      `json:"schedulers1" yaml:"schedulers1"`
		Schedulers2 []dfnet.NetAddr      `json:"schedulers2" yaml:"schedulers2"`
>>>>>>> c2ab1dec
	}{}

	if err := yaml.Unmarshal(bytes, &s); err != nil {
		t.Fatal(err)
	}

	t.Logf("%#v\n", s)
}

func TestPeerHostOption_Load(t *testing.T) {
	assert := testifyassert.New(t)

	proxyExp, _ := NewRegexp("blobs/sha256.*")
	hijackExp, _ := NewRegexp("mirror.aliyuncs.com:443")

	certPool := x509.NewCertPool()
	ca, _ := ioutil.ReadFile("../daemon/test/testdata/certs/ca.crt")
	certPool.AppendCertsFromPEM(ca)

	peerHostOption := &PeerHostOption{
		AliveTime: clientutil.Duration{
			Duration: 0,
		},
		GCInterval: clientutil.Duration{
			Duration: 60000000000,
		},
		PidFile:     "/tmp/dfdaemon.pid",
		LockFile:    "/tmp/dfdaemon.lock",
		DataDir:     "/tmp/dragonfly/dfdaemon/",
		WorkHome:    "/tmp/dragonfly/dfdaemon/",
		KeepStorage: false,
		Verbose:     true,
		Schedulers: []dfnet.NetAddr{
			{
				Type: dfnet.TCP,
				Addr: "127.0.0.1:8002",
			},
		},
		Host: HostOption{
			SecurityDomain: "d7y.io",
			Location:       "0.0.0.0",
			IDC:            "d7y",
			NetTopology:    "d7y",
			ListenIP:       "0.0.0.0",
			AdvertiseIP:    "0.0.0.0",
		},
		Download: DownloadOption{
			RateLimit: clientutil.RateLimit{
				Limit: 209715200,
			},
			DownloadGRPC: ListenOption{
				Security: SecurityOption{
					Insecure: true,
					CACert:   "ca_cert",
					Cert:     "cert",
					Key:      "key",
				},
				UnixListen: &UnixListenOption{
					Socket: "/tmp/dfdamon.sock",
				},
			},
			PeerGRPC: ListenOption{
				Security: SecurityOption{
					Insecure: true,
					CACert:   "ca_cert",
					Cert:     "cert",
					Key:      "key",
				},
				TCPListen: &TCPListenOption{
					Listen: "0.0.0.0",
					PortRange: TCPListenPortRange{
						Start: 65000,
						End:   0,
					},
				},
			},
		},
		Upload: UploadOption{
			RateLimit: clientutil.RateLimit{
				Limit: 104857600,
			},
			ListenOption: ListenOption{
				Security: SecurityOption{
					Insecure: true,
					CACert:   "ca_cert",
					Cert:     "cert",
					Key:      "key",
				},
				TCPListen: &TCPListenOption{
					Listen: "0.0.0.0",
					PortRange: TCPListenPortRange{
						Start: 65002,
						End:   0,
					},
				},
			},
		},
		Storage: StorageOption{
			Option: storage.Option{
				DataPath: "/tmp/storage/data",
				TaskExpireTime: clientutil.Duration{
					Duration: 180000000000,
				},
			},
			StoreStrategy: storage.StoreStrategy("io.d7y.storage.v2.simple"),
		},
		Proxy: &ProxyOption{
			ListenOption: ListenOption{
				Security: SecurityOption{
					Insecure: true,
					CACert:   "ca_cert",
					Cert:     "cert",
					Key:      "key",
				},
				TCPListen: &TCPListenOption{
					Listen: "0.0.0.0",
					PortRange: TCPListenPortRange{
						Start: 65001,
						End:   0,
					},
				},
			},
			RegistryMirror: &RegistryMirror{
				Remote: &URL{
					&url.URL{
						Host:   "index.docker.io",
						Scheme: "https",
					},
				},
				Certs: &CertPool{
					CertPool: certPool,
				},
				Insecure: false,
				Direct:   false,
			},
			Proxies: []*Proxy{
				{
					Regx:     proxyExp,
					UseHTTPS: false,
					Direct:   false,
					Redirect: "d7s.io",
				},
			},
			HijackHTTPS: &HijackConfig{
				Cert: "cert",
				Key:  "key",
				Hosts: []*HijackHost{
					{
						Regx:     hijackExp,
						Insecure: false,
						Certs: &CertPool{
							CertPool: certPool,
						},
					},
				},
			},
		},
	}

	peerHostOptionYAML := &PeerHostOption{}
	if err := peerHostOptionYAML.Load("../daemon/test/testdata/config/daemon.yml"); err != nil {
		t.Fatal(err)
	}
	assert.EqualValues(peerHostOption, peerHostOptionYAML)

	peerHostOptionJSON := &PeerHostOption{}
	if err := peerHostOptionJSON.Load("../daemon/test/testdata/config/daemon.json"); err != nil {
		t.Fatal(err)
	}
	assert.EqualValues(peerHostOption, peerHostOptionJSON)
}<|MERGE_RESOLUTION|>--- conflicted
+++ resolved
@@ -187,17 +187,6 @@
 }`)
 
 	var s = struct {
-<<<<<<< HEAD
-		TLSConfig *TLSConfig           `json:"tls"`
-		URL       *URL                 `json:"url"`
-		Certs     *CertPool            `json:"certs"`
-		Regx      *Regexp              `json:"regx"`
-		Port1     TCPListenPortRange   `json:"port1"`
-		Port2     TCPListenPortRange   `json:"port2"`
-		Timeout   clientutil.Duration  `json:"timeout"`
-		Limit     clientutil.RateLimit `json:"limit"`
-		Type      dfnet.NetworkType    `json:"type"`
-=======
 		TLSConfig   *TLSConfig           `json:"tls"`
 		URL         *URL                 `json:"url"`
 		Certs       *CertPool            `json:"certs"`
@@ -211,7 +200,6 @@
 		Proxy2      ProxyOption          `json:"proxy2"`
 		Schedulers1 []dfnet.NetAddr      `json:"schedulers1" yaml:"schedulers1"`
 		Schedulers2 []dfnet.NetAddr      `json:"schedulers2" yaml:"schedulers2"`
->>>>>>> c2ab1dec
 	}{}
 
 	if err := json.Unmarshal(bytes, &s); err != nil {
@@ -250,17 +238,6 @@
 `)
 
 	var s = struct {
-<<<<<<< HEAD
-		TLSConfig *TLSConfig           `yaml:"tls"`
-		URL       *URL                 `yaml:"url"`
-		Certs     *CertPool            `yaml:"certs"`
-		Regx      *Regexp              `yaml:"regx"`
-		Port1     TCPListenPortRange   `yaml:"port1"`
-		Port2     TCPListenPortRange   `yaml:"port2"`
-		Timeout   clientutil.Duration  `yaml:"timeout"`
-		Limit     clientutil.RateLimit `yaml:"limit"`
-		Type      dfnet.NetworkType    `yaml:"type"`
-=======
 		TLSConfig   *TLSConfig           `yaml:"tls"`
 		URL         *URL                 `yaml:"url"`
 		Certs       *CertPool            `yaml:"certs"`
@@ -274,7 +251,6 @@
 		Proxy2      ProxyOption          `yaml:"proxy2"`
 		Schedulers1 []dfnet.NetAddr      `json:"schedulers1" yaml:"schedulers1"`
 		Schedulers2 []dfnet.NetAddr      `json:"schedulers2" yaml:"schedulers2"`
->>>>>>> c2ab1dec
 	}{}
 
 	if err := yaml.Unmarshal(bytes, &s); err != nil {
