--- conflicted
+++ resolved
@@ -20,11 +20,7 @@
 	"bufio"
 	"context"
 	"fmt"
-<<<<<<< HEAD
-	"io/ioutil"
-=======
 	"io"
->>>>>>> 78980c53
 	"os"
 	"strings"
 	"testing"
