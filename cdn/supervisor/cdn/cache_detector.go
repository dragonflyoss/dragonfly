--- conflicted
+++ resolved
@@ -22,11 +22,7 @@
 	"fmt"
 	"hash"
 	"io"
-<<<<<<< HEAD
-	"io/ioutil"
-=======
 	"sort"
->>>>>>> 78980c53
 
 	"github.com/pkg/errors"
 	"go.opentelemetry.io/otel/trace"
@@ -173,6 +169,10 @@
 	if err != nil {
 		return nil, errors.Wrapf(err, "read piece meta records")
 	}
+	// sort piece meta records by pieceNum
+	sort.Slice(tempRecords, func(i, j int) bool {
+		return tempRecords[i].PieceNum < tempRecords[j].PieceNum
+	})
 	var breakPoint int64 = 0
 	pieceMetaRecords := make([]*storage.PieceMetaRecord, 0, len(tempRecords))
 	for index := range tempRecords {
