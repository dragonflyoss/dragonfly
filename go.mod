--- conflicted
+++ resolved
@@ -209,11 +209,7 @@
 	gopkg.in/yaml.v2 v2.4.0 // indirect
 	gorm.io/driver/sqlserver v1.3.2 // indirect
 	gorm.io/plugin/dbresolver v1.2.1 // indirect
-<<<<<<< HEAD
-	k8s.io/apimachinery v0.24.2 // indirect
-=======
 	k8s.io/apimachinery v0.24.4 // indirect
->>>>>>> b6d31c34
 	k8s.io/klog/v2 v2.60.1 // indirect
 	logur.dev/logur v0.16.1 // indirect
 )