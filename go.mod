module d7y.io/dragonfly/v2

go 1.23.0

require (
<<<<<<< HEAD
	d7y.io/api/v2 v2.1.4
=======
	cloud.google.com/go/storage v1.50.0
	d7y.io/api/v2 v2.1.12
>>>>>>> 9320a7f6
	github.com/MysteriousPotato/go-lockable v1.0.0
	github.com/RichardKnop/machinery v1.10.8
	github.com/Showmax/go-fqdn v1.0.0
	github.com/VividCortex/mysqlerr v1.0.0
	github.com/aliyun/aliyun-oss-go-sdk v3.0.2+incompatible
	github.com/appleboy/gin-jwt/v2 v2.9.2
	github.com/aws/aws-sdk-go v1.55.5
	github.com/bits-and-blooms/bitset v1.20.0
	github.com/casbin/casbin/v2 v2.81.0
	github.com/casbin/gorm-adapter/v3 v3.5.0
	github.com/cespare/xxhash/v2 v2.3.0
	github.com/colinmarc/hdfs/v2 v2.3.0
	github.com/containerd/containerd v1.6.26
	github.com/deckarep/golang-set/v2 v2.6.0
	github.com/distribution/distribution/v3 v3.0.0-20220620080156-3e4f8a0ab147
	github.com/docker/distribution v2.8.3+incompatible
	github.com/docker/docker v27.3.1+incompatible
	github.com/docker/go-connections v0.5.0
	github.com/docker/go-units v0.4.0
	github.com/elastic/go-freelru v0.16.0
	github.com/fsouza/fake-gcs-server v1.52.0
	github.com/gaius-qi/ping v1.0.0
	github.com/gammazero/deque v1.0.0
	github.com/gin-contrib/gzip v1.0.1
	github.com/gin-contrib/static v1.1.2
	github.com/gin-contrib/zap v1.1.3
	github.com/gin-gonic/gin v1.10.0
	github.com/go-echarts/statsview v0.3.4
	github.com/go-gorm/caches/v4 v4.0.5
	github.com/go-http-utils/headers v0.0.0-20181008091004-fed159eddc2a
	github.com/go-playground/validator/v10 v10.23.0
	github.com/go-redis/cache/v9 v9.0.0
	github.com/go-redsync/redsync/v4 v4.13.0
	github.com/go-sql-driver/mysql v1.7.0
	github.com/gofrs/flock v0.8.1
	github.com/golang/groupcache v0.0.0-20210331224755-41bb18bfe9da
	github.com/gomodule/redigo v2.0.0+incompatible
	github.com/google/go-github v17.0.0+incompatible
	github.com/google/uuid v1.6.0
	github.com/grpc-ecosystem/go-grpc-middleware v1.4.0
	github.com/grpc-ecosystem/go-grpc-prometheus v1.2.0
	github.com/hashicorp/go-multierror v1.1.1
	github.com/hashicorp/memberlist v0.5.1
	github.com/huaweicloud/huaweicloud-sdk-go-obs v3.24.6+incompatible
	github.com/jarcoal/httpmock v1.3.1
	github.com/jellydator/ttlcache/v3 v3.3.0
	github.com/johanbrandhorst/certify v1.9.0
	github.com/juju/ratelimit v1.0.2
	github.com/looplab/fsm v1.0.2
	github.com/mcuadros/go-gin-prometheus v0.1.0
	github.com/mdlayher/vsock v1.2.1
	github.com/mennanov/limiters v1.11.0
	github.com/mitchellh/mapstructure v1.5.0
	github.com/montanaflynn/stats v0.7.1
	github.com/onsi/ginkgo/v2 v2.22.2
	github.com/onsi/gomega v1.36.2
	github.com/opencontainers/image-spec v1.1.0
	github.com/phayes/freeport v0.0.0-20220201140144-74d24b5ae9f5
	github.com/pkg/errors v0.9.1
	github.com/prometheus/client_golang v1.20.5
	github.com/redis/go-redis/v9 v9.7.0
	github.com/schollz/progressbar/v3 v3.17.1
	github.com/shirou/gopsutil/v3 v3.24.5
	github.com/soheilhy/cmux v0.1.5
	github.com/spf13/cobra v1.8.1
	github.com/spf13/viper v1.18.2
	github.com/stretchr/testify v1.10.0
	github.com/swaggo/files v1.0.1
	github.com/swaggo/gin-swagger v1.6.0
	github.com/swaggo/swag v1.16.4
	github.com/yl2chen/cidranger v1.0.2
	github.com/zeebo/blake3 v0.2.4
	go.opentelemetry.io/contrib/instrumentation/github.com/gin-gonic/gin/otelgin v0.58.0
	go.opentelemetry.io/contrib/instrumentation/google.golang.org/grpc/otelgrpc v0.59.0
	go.opentelemetry.io/otel v1.34.0
	go.opentelemetry.io/otel/exporters/jaeger v1.17.0
	go.opentelemetry.io/otel/sdk v1.33.0
	go.opentelemetry.io/otel/trace v1.34.0
	go.uber.org/atomic v1.11.0
	go.uber.org/mock v0.5.0
	go.uber.org/zap v1.27.0
	golang.org/x/crypto v0.32.0
	golang.org/x/exp v0.0.0-20240719175910-8a7402abbf56
	golang.org/x/oauth2 v0.25.0
	golang.org/x/sync v0.10.0
	golang.org/x/sys v0.29.0
	golang.org/x/time v0.9.0
	google.golang.org/api v0.216.0
	google.golang.org/grpc v1.69.4
	google.golang.org/protobuf v1.36.3
	gopkg.in/natefinch/lumberjack.v2 v2.0.0
	gopkg.in/yaml.v3 v3.0.1
	gorm.io/driver/mysql v1.4.7
	gorm.io/driver/postgres v1.4.8
	gorm.io/gorm v1.25.0
	gorm.io/plugin/soft_delete v1.2.1
	k8s.io/component-base v0.32.1
	moul.io/zapgorm2 v1.3.0
	stathat.com/c/consistent v1.0.0
)

require (
	cel.dev/expr v0.19.1 // indirect
	cloud.google.com/go v0.116.0 // indirect
	cloud.google.com/go/auth v0.13.0 // indirect
	cloud.google.com/go/auth/oauth2adapt v0.2.6 // indirect
	cloud.google.com/go/compute/metadata v0.6.0 // indirect
	cloud.google.com/go/iam v1.2.2 // indirect
	cloud.google.com/go/monitoring v1.22.1 // indirect
	cloud.google.com/go/pubsub v1.45.3 // indirect
	github.com/GoogleCloudPlatform/opentelemetry-operations-go/detectors/gcp v1.25.0 // indirect
	github.com/GoogleCloudPlatform/opentelemetry-operations-go/exporter/metric v0.49.0 // indirect
	github.com/GoogleCloudPlatform/opentelemetry-operations-go/internal/resourcemapping v0.49.0 // indirect
	github.com/KyleBanks/depth v1.2.1 // indirect
	github.com/Microsoft/hcsshim v0.9.10 // indirect
	github.com/RichardKnop/logging v0.0.0-20190827224416-1a693bdd4fae // indirect
	github.com/alessandro-c/gomemcached-lock v1.0.0 // indirect
	github.com/armon/go-metrics v0.4.1 // indirect
	github.com/aws/aws-sdk-go-v2 v1.32.5 // indirect
	github.com/aws/aws-sdk-go-v2/feature/dynamodb/attributevalue v1.15.17 // indirect
	github.com/aws/aws-sdk-go-v2/internal/configsources v1.3.24 // indirect
	github.com/aws/aws-sdk-go-v2/internal/endpoints/v2 v2.6.24 // indirect
	github.com/aws/aws-sdk-go-v2/service/dynamodb v1.37.1 // indirect
	github.com/aws/aws-sdk-go-v2/service/dynamodbstreams v1.24.6 // indirect
	github.com/aws/aws-sdk-go-v2/service/internal/accept-encoding v1.12.1 // indirect
	github.com/aws/aws-sdk-go-v2/service/internal/endpoint-discovery v1.10.5 // indirect
	github.com/aws/smithy-go v1.22.1 // indirect
	github.com/beorn7/perks v1.0.1 // indirect
	github.com/blang/semver/v4 v4.0.0 // indirect
	github.com/bradfitz/gomemcache v0.0.0-20230905024940-24af94b03874 // indirect
	github.com/bytedance/sonic v1.12.5 // indirect
	github.com/bytedance/sonic/loader v0.2.1 // indirect
	github.com/casbin/govaluate v1.1.0 // indirect
	github.com/cenkalti/backoff/v3 v3.2.2 // indirect
	github.com/cloudwego/base64x v0.1.4 // indirect
	github.com/cloudwego/iasm v0.2.0 // indirect
	github.com/cncf/xds/go v0.0.0-20241223141626-cff3c89139a3 // indirect
	github.com/containerd/log v0.1.0 // indirect
	github.com/coreos/go-semver v0.3.1 // indirect
	github.com/coreos/go-systemd/v22 v22.5.0 // indirect
	github.com/cpuguy83/go-md2man/v2 v2.0.4 // indirect
	github.com/davecgh/go-spew v1.1.2-0.20180830191138-d8f796af33cc // indirect
	github.com/dgryski/go-rendezvous v0.0.0-20200823014737-9f7001d12a5f // indirect
	github.com/distribution/reference v0.5.0 // indirect
	github.com/docker/go-metrics v0.0.1 // indirect
	github.com/docker/libtrust v0.0.0-20150114040149-fa567046d9b1 // indirect
	github.com/envoyproxy/go-control-plane/envoy v1.32.3 // indirect
	github.com/envoyproxy/protoc-gen-validate v1.1.0 // indirect
	github.com/fatih/color v1.16.0 // indirect
	github.com/felixge/httpsnoop v1.0.4 // indirect
	github.com/fsnotify/fsnotify v1.7.0 // indirect
	github.com/gabriel-vasile/mimetype v1.4.7 // indirect
	github.com/gin-contrib/sse v0.1.0 // indirect
	github.com/go-echarts/go-echarts/v2 v2.2.4 // indirect
	github.com/go-logr/logr v1.4.2 // indirect
	github.com/go-logr/stdr v1.2.2 // indirect
	github.com/go-ole/go-ole v1.2.6 // indirect
	github.com/go-openapi/jsonpointer v0.21.0 // indirect
	github.com/go-openapi/jsonreference v0.20.2 // indirect
	github.com/go-openapi/spec v0.20.6 // indirect
	github.com/go-openapi/swag v0.23.0 // indirect
	github.com/go-playground/locales v0.14.1 // indirect
	github.com/go-playground/universal-translator v0.18.1 // indirect
	github.com/go-stack/stack v1.8.1 // indirect
	github.com/go-task/slim-sprig/v3 v3.0.0 // indirect
	github.com/goccy/go-json v0.10.4 // indirect
	github.com/gogo/protobuf v1.3.2 // indirect
	github.com/golang-jwt/jwt/v4 v4.5.1 // indirect
	github.com/golang-sql/civil v0.0.0-20220223132316-b832511892a9 // indirect
	github.com/golang-sql/sqlexp v0.1.0 // indirect
	github.com/golang/protobuf v1.5.4 // indirect
	github.com/golang/snappy v0.0.4 // indirect
	github.com/google/btree v1.0.1 // indirect
	github.com/google/go-cmp v0.6.0 // indirect
	github.com/google/go-querystring v1.1.0 // indirect
	github.com/google/pprof v0.0.0-20241210010833-40e02aabc2ad // indirect
	github.com/google/renameio/v2 v2.0.0 // indirect
	github.com/google/s2a-go v0.1.8 // indirect
	github.com/googleapis/enterprise-certificate-proxy v0.3.4 // indirect
	github.com/googleapis/gax-go/v2 v2.14.1 // indirect
	github.com/gorilla/handlers v1.5.2 // indirect
	github.com/gorilla/mux v1.8.1 // indirect
	github.com/hashicorp/consul/api v1.30.0 // indirect
	github.com/hashicorp/errwrap v1.1.0 // indirect
	github.com/hashicorp/go-cleanhttp v0.5.2 // indirect
	github.com/hashicorp/go-hclog v1.5.0 // indirect
	github.com/hashicorp/go-immutable-radix v1.3.1 // indirect
	github.com/hashicorp/go-msgpack/v2 v2.1.1 // indirect
	github.com/hashicorp/go-rootcerts v1.0.2 // indirect
	github.com/hashicorp/go-sockaddr v1.0.2 // indirect
	github.com/hashicorp/go-uuid v1.0.3 // indirect
	github.com/hashicorp/golang-lru v0.5.4 // indirect
	github.com/hashicorp/hcl v1.0.0 // indirect
	github.com/hashicorp/serf v0.10.1 // indirect
	github.com/inconshreveable/mousetrap v1.1.0 // indirect
	github.com/jackc/pgpassfile v1.0.0 // indirect
	github.com/jackc/pgservicefile v0.0.0-20221227161230-091c0ba34f0a // indirect
	github.com/jackc/pgx/v5 v5.5.4 // indirect
	github.com/jackc/puddle/v2 v2.2.1 // indirect
	github.com/jcmturner/aescts/v2 v2.0.0 // indirect
	github.com/jcmturner/dnsutils/v2 v2.0.0 // indirect
	github.com/jcmturner/gofork v1.0.0 // indirect
	github.com/jcmturner/goidentity/v6 v6.0.1 // indirect
	github.com/jcmturner/gokrb5/v8 v8.4.2 // indirect
	github.com/jcmturner/rpc/v2 v2.0.3 // indirect
	github.com/jinzhu/inflection v1.0.0 // indirect
	github.com/jinzhu/now v1.1.5 // indirect
	github.com/jmespath/go-jmespath v0.4.0 // indirect
	github.com/josharian/intern v1.0.0 // indirect
	github.com/json-iterator/go v1.1.12 // indirect
	github.com/kelseyhightower/envconfig v1.4.0 // indirect
	github.com/klauspost/compress v1.17.11 // indirect
	github.com/klauspost/cpuid/v2 v2.2.9 // indirect
	github.com/leodido/go-urn v1.4.0 // indirect
	github.com/lib/pq v1.10.9 // indirect
	github.com/lufia/plan9stats v0.0.0-20211012122336-39d0f177ccd0 // indirect
	github.com/magiconair/properties v1.8.7 // indirect
	github.com/mailru/easyjson v0.7.7 // indirect
	github.com/mattn/go-colorable v0.1.13 // indirect
	github.com/mattn/go-isatty v0.0.20 // indirect
	github.com/mattn/go-sqlite3 v1.14.15 // indirect
	github.com/mdlayher/socket v0.4.1 // indirect
	github.com/microsoft/go-mssqldb v0.17.0 // indirect
	github.com/miekg/dns v1.1.41 // indirect
	github.com/mitchellh/colorstring v0.0.0-20190213212951-d06e56a500db // indirect
	github.com/mitchellh/go-homedir v1.1.0 // indirect
	github.com/modern-go/concurrent v0.0.0-20180306012644-bacd9c7ef1dd // indirect
	github.com/modern-go/reflect2 v1.0.2 // indirect
	github.com/munnerz/goautoneg v0.0.0-20191010083416-a7dc8b61c822 // indirect
	github.com/opencontainers/go-digest v1.0.0 // indirect
	github.com/opentracing/opentracing-go v1.2.0 // indirect
	github.com/pelletier/go-toml/v2 v2.2.3 // indirect
	github.com/pkg/xattr v0.4.10 // indirect
	github.com/planetscale/vtprotobuf v0.6.1-0.20240319094008-0393e58bdf10 // indirect
	github.com/pmezard/go-difflib v1.0.1-0.20181226105442-5d4384ee4fb2 // indirect
	github.com/power-devops/perfstat v0.0.0-20220216144756-c35f1ee13d7c // indirect
	github.com/prometheus/client_model v0.6.1 // indirect
	github.com/prometheus/common v0.55.0 // indirect
	github.com/prometheus/procfs v0.15.1 // indirect
	github.com/rabbitmq/amqp091-go v1.9.0 // indirect
	github.com/rivo/uniseg v0.4.7 // indirect
	github.com/robfig/cron/v3 v3.0.1 // indirect
	github.com/rs/cors v1.8.2 // indirect
	github.com/russross/blackfriday/v2 v2.1.0 // indirect
	github.com/sagikazarmark/locafero v0.4.0 // indirect
	github.com/sagikazarmark/slog-shim v0.1.0 // indirect
	github.com/samuel/go-zookeeper v0.0.0-20201211165307-7117e9ea2414 // indirect
	github.com/sean-/seed v0.0.0-20170313163322-e2103e2c3529 // indirect
	github.com/shoenig/go-m1cpu v0.1.6 // indirect
	github.com/sirupsen/logrus v1.9.3 // indirect
	github.com/sourcegraph/conc v0.3.0 // indirect
	github.com/spf13/afero v1.11.0 // indirect
	github.com/spf13/cast v1.6.0 // indirect
	github.com/spf13/pflag v1.0.5 // indirect
	github.com/subosito/gotenv v1.6.0 // indirect
	github.com/thanhpk/randstr v1.0.4 // indirect
	github.com/tklauser/go-sysconf v0.3.12 // indirect
	github.com/tklauser/numcpus v0.6.1 // indirect
	github.com/twitchyliquid64/golang-asm v0.15.1 // indirect
	github.com/ugorji/go/codec v1.2.12 // indirect
	github.com/vmihailenco/go-tinylfu v0.2.2 // indirect
	github.com/vmihailenco/msgpack/v5 v5.3.5 // indirect
	github.com/vmihailenco/tagparser/v2 v2.0.0 // indirect
	github.com/xdg-go/pbkdf2 v1.0.0 // indirect
	github.com/xdg-go/scram v1.0.2 // indirect
	github.com/xdg-go/stringprep v1.0.2 // indirect
	github.com/youmark/pkcs8 v0.0.0-20181117223130-1be2e3e5546d // indirect
	github.com/yusufpapurcu/wmi v1.2.4 // indirect
	go.etcd.io/etcd/api/v3 v3.5.17 // indirect
	go.etcd.io/etcd/client/pkg/v3 v3.5.17 // indirect
	go.etcd.io/etcd/client/v3 v3.5.17 // indirect
	go.mongodb.org/mongo-driver v1.9.1 // indirect
	go.opencensus.io v0.24.0 // indirect
	go.opentelemetry.io/auto/sdk v1.1.0 // indirect
	go.opentelemetry.io/contrib/detectors/gcp v1.33.0 // indirect
	go.opentelemetry.io/contrib/instrumentation/net/http/otelhttp v0.58.0 // indirect
	go.opentelemetry.io/otel/metric v1.34.0 // indirect
	go.opentelemetry.io/otel/sdk/metric v1.33.0 // indirect
	go.uber.org/multierr v1.11.0 // indirect
	golang.org/x/arch v0.12.0 // indirect
	golang.org/x/net v0.34.0 // indirect
	golang.org/x/term v0.28.0 // indirect
	golang.org/x/text v0.21.0 // indirect
	golang.org/x/tools v0.28.0 // indirect
	google.golang.org/genproto v0.0.0-20241118233622-e639e219e697 // indirect
	google.golang.org/genproto/googleapis/api v0.0.0-20250102185135-69823020774d // indirect
	google.golang.org/genproto/googleapis/rpc v0.0.0-20250115164207-1a7da9e5054f // indirect
	gopkg.in/ini.v1 v1.67.0 // indirect
	gopkg.in/yaml.v2 v2.4.0 // indirect
	gorm.io/driver/sqlserver v1.4.1 // indirect
	gorm.io/plugin/dbresolver v1.3.0 // indirect
	k8s.io/apimachinery v0.32.1 // indirect
	k8s.io/klog/v2 v2.130.1 // indirect
	sigs.k8s.io/yaml v1.4.0 // indirect
)<|MERGE_RESOLUTION|>--- conflicted
+++ resolved
@@ -3,12 +3,8 @@
 go 1.23.0
 
 require (
-<<<<<<< HEAD
-	d7y.io/api/v2 v2.1.4
-=======
 	cloud.google.com/go/storage v1.50.0
 	d7y.io/api/v2 v2.1.12
->>>>>>> 9320a7f6
 	github.com/MysteriousPotato/go-lockable v1.0.0
 	github.com/RichardKnop/machinery v1.10.8
 	github.com/Showmax/go-fqdn v1.0.0
