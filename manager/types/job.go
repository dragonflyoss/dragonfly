/*
 *     Copyright 2020 The Dragonfly Authors
 *
 * Licensed under the Apache License, Version 2.0 (the "License");
 * you may not use this file except in compliance with the License.
 * You may obtain a copy of the License at
 *
 *      http://www.apache.org/licenses/LICENSE-2.0
 *
 * Unless required by applicable law or agreed to in writing, software
 * distributed under the License is distributed on an "AS IS" BASIS,
 * WITHOUT WARRANTIES OR CONDITIONS OF ANY KIND, either express or implied.
 * See the License for the specific language governing permissions and
 * limitations under the License.
 */

package types

import "time"

const (
	// SingleSeedPeerScope represents the scope that only single seed peer will be preheated.
	SingleSeedPeerScope = "single_seed_peer"

	// AllSeedPeersScope represents the scope that all seed peers will be preheated.
	AllSeedPeersScope = "all_seed_peers"

	// AllPeersScope represents the scope that all peers will be preheated.
	AllPeersScope = "all_peers"
)

const (
	// DefaultPreheatConcurrentCount is the default concurrent count for preheating all peers.
	DefaultPreheatConcurrentCount = 50

	// DefaultJobTimeout is the default timeout for executing job.
	DefaultJobTimeout = 30 * time.Minute
)

type CreateJobRequest struct {
	// BIO is the description of the job.
	BIO string `json:"bio" binding:"omitempty"`

	// Type is the type of the job.
	Type string `json:"type" binding:"required"`

	// Args is the arguments of the job.
	Args map[string]any `json:"args" binding:"omitempty"`

	// UserID is the user id of the job.
	UserID uint `json:"user_id" binding:"omitempty"`

	// SeedPeerClusterIDs is the seed peer cluster ids of the job.
	SeedPeerClusterIDs []uint `json:"seed_peer_cluster_ids" binding:"omitempty"`

	// SchedulerClusterIDs is the scheduler cluster ids of the job.
	SchedulerClusterIDs []uint `json:"scheduler_cluster_ids" binding:"omitempty"`
}

type UpdateJobRequest struct {
	// BIO is the description of the job.
	BIO string `json:"bio" binding:"omitempty"`

	// UserID is the user id of the job.
	UserID uint `json:"user_id" binding:"omitempty"`
}

type JobParams struct {
	// Type is the type of the job.
	ID uint `uri:"id" binding:"required"`
}

type GetJobsQuery struct {
	// Type is the type of the job.
	Type string `form:"type" binding:"omitempty"`

	// State is the state of the job.
	State string `form:"state" binding:"omitempty,oneof=PENDING RECEIVED STARTED RETRY SUCCESS FAILURE"`

	// UserID is the user id of the job.
	UserID uint `form:"user_id" binding:"omitempty"`

	// Page is the page number of the job list.
	Page int `form:"page" binding:"omitempty,gte=1"`

	// PerPage is the item count per page of the job list.
	PerPage int `form:"per_page" binding:"omitempty,gte=1,lte=10000000"`
}

type CreatePreheatJobRequest struct {
	// BIO is the description of the job.
	BIO string `json:"bio" binding:"omitempty"`

	// Type is the type of the job.
	Type string `json:"type" binding:"required"`

	// Args is the arguments of the preheating job.
	Args PreheatArgs `json:"args" binding:"omitempty"`

	// UserID is the user id of the job.
	UserID uint `json:"user_id" binding:"omitempty"`

	// SchedulerClusterIDs is the scheduler cluster ids of the job.
	SchedulerClusterIDs []uint `json:"scheduler_cluster_ids" binding:"omitempty"`
}

type PreheatArgs struct {
	// Type is the preheating type, support image and file.
	Type string `json:"type" binding:"required,oneof=image file"`

<<<<<<< HEAD
	// URL is the image or file url for preheating.
	URL string `json:"url" binding:"omitempty"`

	// URLs is the file urls for preheating, only support file type. The priority is lower than URL,
	// if both URL and URLs are set,
	URLs []string `json:"urls" binding:"omitempty"`
=======
	// URL is the image url for preheating.
	URL string `json:"url" binding:"omitempty"`
>>>>>>> 50083ff6

	// PieceLength is the piece length(bytes) for downloading file. The value needs to
	// be greater than or equal to 4194304, for example: 4194304(4mib), 8388608(8mib).
	// If the piece length is not specified, the piece length will be calculated
	// according to the file size.
	PieceLength *uint64 `json:"piece_length" binding:"omitempty,gte=4194304"`

	// Tag is the tag for preheating.
	Tag string `json:"tag" binding:"omitempty"`

	// Application is the application string for preheating.
	Application string `json:"application" binding:"omitempty"`

	// FilteredQueryParams is the filtered query params for preheating.
	FilteredQueryParams string `json:"filtered_query_params" binding:"omitempty"`

	// Headers is the http headers for authentication.
	Headers map[string]string `json:"headers" binding:"omitempty"`

	// Username is the username for authentication.
	Username string `json:"username" binding:"omitempty"`

	// Password is the password for authentication.
	Password string `json:"password" binding:"omitempty"`

	// The image type preheating task can specify the image architecture type. eg: linux/amd64.
	Platform string `json:"platform" binding:"omitempty"`

	// Scope is the scope for preheating, default is single_seed_peer.
	Scope string `json:"scope" binding:"omitempty"`

	// BatchSize is the batch size for preheating all peers, default is 50.
	ConcurrentCount int64 `json:"concurrent_count" binding:"omitempty,gte=1,lte=500"`

	// Timeout is the timeout for preheating, default is 30 minutes.
	Timeout time.Duration `json:"timeout" binding:"omitempty"`

	// LoadToCache is the flag for preheating content in cache storage, default is false.
	LoadToCache bool `json:"load_to_cache" binding:"omitempty"`

	// ContentForCalculatingTaskID is the content used to calculate the task id.
	// If ContentForCalculatingTaskID is set, use its value to calculate the task ID.
	// Otherwise, calculate the task ID based on url, piece_length, tag, application,
	// and filtered_query_params. It is only used for file preheating task.
	ContentForCalculatingTaskID *string `json:"content_for_calculating_task_id" binding:"omitempty"`
}

type CreateSyncPeersJobRequest struct {
	// BIO is the description of the job.
	BIO string `json:"bio" binding:"omitempty"`

	// Type is the type of the job.
	Type string `json:"type" binding:"required"`

	// UserID is the user id of the job.
	UserID uint `json:"user_id" binding:"omitempty"`

	// SchedulerClusterIDs is the scheduler cluster ids of the job.
	SchedulerClusterIDs []uint `json:"scheduler_cluster_ids" binding:"omitempty"`
}

type CreateGetTaskJobRequest struct {
	// BIO is the description of the job.
	BIO string `json:"bio" binding:"omitempty"`

	// Type is the type of the job.
	Type string `json:"type" binding:"required"`

	// Args is the arguments of the job.
	Args GetTaskArgs `json:"args" binding:"omitempty"`

	// UserID is the user id of the job.
	UserID uint `json:"user_id" binding:"omitempty"`

	// SchedulerClusterIDs is the scheduler cluster ids of the job.
	SchedulerClusterIDs []uint `json:"scheduler_cluster_ids" binding:"omitempty"`
}

type GetTaskArgs struct {
	// TaskID is the task id for getting.
	TaskID string `json:"task_id" binding:"omitempty"`

	// URL is the download url of the task.
	URL string `json:"url" binding:"omitempty"`

	// PieceLength is the piece length(bytes) for downloading file. The value needs to
	// be greater than or equal to 4194304, for example: 4194304(4mib), 8388608(8mib).
	// If the piece length is not specified, the piece length will be calculated
	// according to the file size.
	PieceLength *uint64 `json:"piece_length" binding:"omitempty,gte=4194304"`

	// Tag is the tag of the task.
	Tag string `json:"tag" binding:"omitempty"`

	// Application is the application of the task.
	Application string `json:"application" binding:"omitempty"`

	// FilteredQueryParams is the filtered query params of the task.
	FilteredQueryParams string `json:"filtered_query_params" binding:"omitempty"`

	// ContentForCalculatingTaskID is the content used to calculate the task id.
	// If ContentForCalculatingTaskID is set, use its value to calculate the task ID.
	// Otherwise, calculate the task ID based on url, piece_length, tag, application, and filtered_query_params.
	ContentForCalculatingTaskID *string `json:"content_for_calculating_task_id" binding:"omitempty"`
}

type CreateDeleteTaskJobRequest struct {
	// BIO is the description of the job.
	BIO string `json:"bio" binding:"omitempty"`

	// Type is the type of the job.
	Type string `json:"type" binding:"required"`

	// Args is the arguments of the job.
	Args DeleteTaskArgs `json:"args" binding:"omitempty"`

	// UserID is the user id of the job.
	UserID uint `json:"user_id" binding:"omitempty"`

	// SchedulerClusterIDs is the scheduler cluster ids of the job.
	SchedulerClusterIDs []uint `json:"scheduler_cluster_ids" binding:"omitempty"`
}

type DeleteTaskArgs struct {
	// TaskID is the task id for deleting.
	TaskID string `json:"task_id" binding:"omitempty"`

	// URL is the download url of the task.
	URL string `json:"url" binding:"omitempty"`

	// PieceLength is the piece length(bytes) for downloading file. The value needs to
	// be greater than or equal to 4194304, for example: 4194304(4mib), 8388608(8mib).
	// If the piece length is not specified, the piece length will be calculated
	// according to the file size.
	PieceLength *uint64 `json:"piece_length" binding:"omitempty,gte=4194304"`

	// Tag is the tag of the task.
	Tag string `json:"tag" binding:"omitempty"`

	// Application is the application of the task.
	Application string `json:"application" binding:"omitempty"`

	// FilteredQueryParams is the filtered query params of the task.
	FilteredQueryParams string `json:"filtered_query_params" binding:"omitempty"`

	// Timeout is the timeout for deleting, default is 30 minutes.
	Timeout time.Duration `json:"timeout" binding:"omitempty"`

	// ContentForCalculatingTaskID is the content used to calculate the task id.
	// If ContentForCalculatingTaskID is set, use its value to calculate the task ID.
	// Otherwise, calculate the task ID based on url, piece_length, tag, application, and filtered_query_params.
	ContentForCalculatingTaskID *string `json:"content_for_calculating_task_id" binding:"omitempty"`
}<|MERGE_RESOLUTION|>--- conflicted
+++ resolved
@@ -108,17 +108,12 @@
 	// Type is the preheating type, support image and file.
 	Type string `json:"type" binding:"required,oneof=image file"`
 
-<<<<<<< HEAD
 	// URL is the image or file url for preheating.
 	URL string `json:"url" binding:"omitempty"`
 
-	// URLs is the file urls for preheating, only support file type. The priority is lower than URL,
-	// if both URL and URLs are set,
+	// URLs is the file urls for preheating, only support file type. If URLs and URL are
+	// both set, it will combine the URLs and URL into a list to preheat.
 	URLs []string `json:"urls" binding:"omitempty"`
-=======
-	// URL is the image url for preheating.
-	URL string `json:"url" binding:"omitempty"`
->>>>>>> 50083ff6
 
 	// PieceLength is the piece length(bytes) for downloading file. The value needs to
 	// be greater than or equal to 4194304, for example: 4194304(4mib), 8388608(8mib).
