/*
 *     Copyright 2020 The Dragonfly Authors
 *
 * Licensed under the Apache License, Version 2.0 (the "License");
 * you may not use this file except in compliance with the License.
 * You may obtain a copy of the License at
 *
 *      http://www.apache.org/licenses/LICENSE-2.0
 *
 * Unless required by applicable law or agreed to in writing, software
 * distributed under the License is distributed on an "AS IS" BASIS,
 * WITHOUT WARRANTIES OR CONDITIONS OF ANY KIND, either express or implied.
 * See the License for the specific language governing permissions and
 * limitations under the License.
 */

package types

import "time"

const (
	// SingleSeedPeerScope represents the scope that only single seed peer will be preheated.
	SingleSeedPeerScope = "single_seed_peer"

	// AllSeedPeersScope represents the scope that all seed peers will be preheated.
	AllSeedPeersScope = "all_seed_peers"

	// AllPeersScope represents the scope that all peers will be preheated.
	AllPeersScope = "all_peers"
)

const (
	// DefaultPreheatConcurrentCount is the default concurrent count for preheating all peers.
	DefaultPreheatConcurrentCount = 50

	// DefaultJobTimeout is the default timeout for executing job.
	DefaultJobTimeout = 30 * time.Minute
)

type CreateJobRequest struct {
	// BIO is the description of the job.
	BIO string `json:"bio" binding:"omitempty"`

	// Type is the type of the job.
	Type string `json:"type" binding:"required"`

	// Args is the arguments of the job.
	Args map[string]any `json:"args" binding:"omitempty"`

	// UserID is the user id of the job.
	UserID uint `json:"user_id" binding:"omitempty"`

	// SeedPeerClusterIDs is the seed peer cluster ids of the job.
	SeedPeerClusterIDs []uint `json:"seed_peer_cluster_ids" binding:"omitempty"`

	// SchedulerClusterIDs is the scheduler cluster ids of the job.
	SchedulerClusterIDs []uint `json:"scheduler_cluster_ids" binding:"omitempty"`
}

type UpdateJobRequest struct {
	// BIO is the description of the job.
	BIO string `json:"bio" binding:"omitempty"`

	// UserID is the user id of the job.
	UserID uint `json:"user_id" binding:"omitempty"`
}

type JobParams struct {
	// Type is the type of the job.
	ID uint `uri:"id" binding:"required"`
}

type GetJobsQuery struct {
	// Type is the type of the job.
	Type string `form:"type" binding:"omitempty"`

	// State is the state of the job.
	State string `form:"state" binding:"omitempty,oneof=PENDING RECEIVED STARTED RETRY SUCCESS FAILURE"`

	// UserID is the user id of the job.
	UserID uint `form:"user_id" binding:"omitempty"`

	// Page is the page number of the job list.
	Page int `form:"page" binding:"omitempty,gte=1"`

	// PerPage is the item count per page of the job list.
	PerPage int `form:"per_page" binding:"omitempty,gte=1,lte=10000000"`
}

type CreatePreheatJobRequest struct {
	// BIO is the description of the job.
	BIO string `json:"bio" binding:"omitempty"`

	// Type is the preheating type, support image and file.
	Type string `json:"type" binding:"required"`

	// Args is the arguments of the preheating job.
	Args PreheatArgs `json:"args" binding:"omitempty"`

	// UserID is the user id of the job.
	UserID uint `json:"user_id" binding:"omitempty"`

	// SchedulerClusterIDs is the scheduler cluster ids of the job.
	SchedulerClusterIDs []uint `json:"scheduler_cluster_ids" binding:"omitempty"`
}

type PreheatArgs struct {
	// Type is the preheating type, support image and file.
	Type string `json:"type" binding:"required,oneof=image file"`

	// URL is the image url for preheating.
	URL string `json:"url" binding:"required"`

	// PieceLength is the piece length(bytes) for downloading file. The value needs to
	// be greater than or equal to 4194304, for example: 4194304(4mib), 8388608(8mib).
	// If the piece length is not specified, the piece length will be calculated
	// according to the file size.
	PieceLength *uint64 `json:"piece_length" binding:"omitempty,gte=4194304"`

	// Tag is the tag for preheating.
	Tag string `json:"tag" binding:"omitempty"`

	// FilteredQueryParams is the filtered query params for preheating.
	FilteredQueryParams string `json:"filtered_query_params" binding:"omitempty"`

	// Headers is the http headers for authentication.
	Headers map[string]string `json:"headers" binding:"omitempty"`

	// Username is the username for authentication.
	Username string `json:"username" binding:"omitempty"`

	// Password is the password for authentication.
	Password string `json:"password" binding:"omitempty"`

	// The image type preheating task can specify the image architecture type. eg: linux/amd64.
	Platform string `json:"platform" binding:"omitempty"`

	// Scope is the scope for preheating, default is single_seed_peer.
	Scope string `json:"scope" binding:"omitempty"`

	// BatchSize is the batch size for preheating all peers, default is 50.
	ConcurrentCount int64 `json:"concurrent_count" binding:"omitempty,gte=1,lte=500"`

	// Timeout is the timeout for preheating, default is 30 minutes.
	Timeout time.Duration `json:"timeout" binding:"omitempty"`

<<<<<<< HEAD
	// LoadToCache is the flag indicating whether loading piece to cache, default is false.
=======
	// LoadToCache is the flag for preheating content in cache storage.
>>>>>>> abce59c8
	LoadToCache bool `json:"load_to_cache" binding:"omitempty"`
}

type CreateSyncPeersJobRequest struct {
	// BIO is the description of the job.
	BIO string `json:"bio" binding:"omitempty"`

	// Type is the type of the job.
	Type string `json:"type" binding:"required"`

	// UserID is the user id of the job.
	UserID uint `json:"user_id" binding:"omitempty"`

	// SeedPeerClusterIDs is the seed peer cluster ids of the job.
	SchedulerClusterIDs []uint `json:"scheduler_cluster_ids" binding:"omitempty"`
}

type CreateGetTaskJobRequest struct {
	// BIO is the description of the job.
	BIO string `json:"bio" binding:"omitempty"`

	// Type is the type of the job.
	Type string `json:"type" binding:"required"`

	// Args is the arguments of the job.
	Args GetTaskArgs `json:"args" binding:"omitempty"`

	// UserID is the user id of the job.
	UserID uint `json:"user_id" binding:"omitempty"`

	// SchedulerClusterIDs is the scheduler cluster ids of the job.
	SchedulerClusterIDs []uint `json:"scheduler_cluster_ids" binding:"omitempty"`
}

type GetTaskArgs struct {
	// TaskID is the task id for getting.
	TaskID string `json:"task_id" binding:"omitempty"`

	// URL is the download url of the task.
	URL string `json:"url" binding:"omitempty"`

	// PieceLength is the piece length(bytes) for downloading file. The value needs to
	// be greater than or equal to 4194304, for example: 4194304(4mib), 8388608(8mib).
	// If the piece length is not specified, the piece length will be calculated
	// according to the file size.
	PieceLength *uint64 `json:"piece_length" binding:"omitempty,gte=4194304"`

	// Tag is the tag of the task.
	Tag string `json:"tag" binding:"omitempty"`

	// Application is the application of the task.
	Application string `json:"application" binding:"omitempty"`

	// FilteredQueryParams is the filtered query params of the task.
	FilteredQueryParams string `json:"filtered_query_params" binding:"omitempty"`
}

type CreateDeleteTaskJobRequest struct {
	// BIO is the description of the job.
	BIO string `json:"bio" binding:"omitempty"`

	// Type is the type of the job.
	Type string `json:"type" binding:"required"`

	// Args is the arguments of the job.
	Args DeleteTaskArgs `json:"args" binding:"omitempty"`

	// UserID is the user id of the job.
	UserID uint `json:"user_id" binding:"omitempty"`

	// SchedulerClusterIDs is the scheduler cluster ids of the job.
	SchedulerClusterIDs []uint `json:"scheduler_cluster_ids" binding:"omitempty"`
}

type DeleteTaskArgs struct {
	// TaskID is the task id for deleting.
	TaskID string `json:"task_id" binding:"omitempty"`

	// URL is the download url of the task.
	URL string `json:"url" binding:"omitempty"`

	// PieceLength is the piece length(bytes) for downloading file. The value needs to
	// be greater than or equal to 4194304, for example: 4194304(4mib), 8388608(8mib).
	// If the piece length is not specified, the piece length will be calculated
	// according to the file size.
	PieceLength *uint64 `json:"piece_length" binding:"omitempty,gte=4194304"`

	// Tag is the tag of the task.
	Tag string `json:"tag" binding:"omitempty"`

	// Application is the application of the task.
	Application string `json:"application" binding:"omitempty"`

	// FilteredQueryParams is the filtered query params of the task.
	FilteredQueryParams string `json:"filtered_query_params" binding:"omitempty"`

	// Timeout is the timeout for deleting, default is 30 minutes.
	Timeout time.Duration `json:"timeout" binding:"omitempty"`
}<|MERGE_RESOLUTION|>--- conflicted
+++ resolved
@@ -144,11 +144,7 @@
 	// Timeout is the timeout for preheating, default is 30 minutes.
 	Timeout time.Duration `json:"timeout" binding:"omitempty"`
 
-<<<<<<< HEAD
-	// LoadToCache is the flag indicating whether loading piece to cache, default is false.
-=======
 	// LoadToCache is the flag for preheating content in cache storage.
->>>>>>> abce59c8
 	LoadToCache bool `json:"load_to_cache" binding:"omitempty"`
 }
 
