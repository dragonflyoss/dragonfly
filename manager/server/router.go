--- conflicted
+++ resolved
@@ -38,19 +38,11 @@
 	apiv1 := r.Group("/api/v1")
 
 	// User
-<<<<<<< HEAD
-	u := apiv1.Group("/users")
-	u.POST("/signin", jwt.LoginHandler)
-	u.POST("/signout", jwt.LogoutHandler)
-	u.POST("/refresh_token", jwt.RefreshHandler)
-	u.POST("/signup", h.SignUp)
-=======
 	ai := apiv1.Group("/users")
 	ai.POST("/signin", jwt.LoginHandler)
 	ai.POST("/signout", jwt.LogoutHandler)
 	ai.POST("/refresh_token", jwt.RefreshHandler)
 	ai.POST("/signup", jwt.MiddlewareFunc(), rbac, h.SignUp)
->>>>>>> ea0ae4ff
 
 	// Scheduler Cluster
 	sc := apiv1.Group("/scheduler-clusters")
