--- conflicted
+++ resolved
@@ -5,11 +5,6 @@
 	"time"
 
 	"d7y.io/dragonfly/v2/cmd/dependency/base"
-<<<<<<< HEAD
-=======
-	"d7y.io/dragonfly/v2/internal/dfcodes"
-	"d7y.io/dragonfly/v2/internal/dferrors"
->>>>>>> 2d82cf40
 )
 
 type Config struct {
@@ -52,11 +47,11 @@
 }
 
 func (cfg *Config) Validate() error {
-	if cfg.Cache != nil {
+	if cfg.Cache == nil {
 		return errors.New("empty cache config is not specified")
 	}
 
-	if cfg.Cache.Redis != nil {
+	if cfg.Cache != nil && cfg.Cache.Redis == nil {
 		return errors.New("empty cache redis config is not specified")
 	}
 
