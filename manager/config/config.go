/*
 *     Copyright 2020 The Dragonfly Authors
 *
 * Licensed under the Apache License, Version 2.0 (the "License");
 * you may not use this file except in compliance with the License.
 * You may obtain a copy of the License at
 *
 *      http://www.apache.org/licenses/LICENSE-2.0
 *
 * Unless required by applicable law or agreed to in writing, software
 * distributed under the License is distributed on an "AS IS" BASIS,
 * WITHOUT WARRANTIES OR CONDITIONS OF ANY KIND, either express or implied.
 * See the License for the specific language governing permissions and
 * limitations under the License.
 */

package config

import (
	"errors"
	"fmt"
	"net"
	"time"

	"d7y.io/dragonfly/v2/cmd/dependency/base"
	"d7y.io/dragonfly/v2/pkg/net/ip"
	"d7y.io/dragonfly/v2/pkg/objectstorage"
	"d7y.io/dragonfly/v2/pkg/slices"
	"d7y.io/dragonfly/v2/pkg/types"
)

type Config struct {
	// Base options.
	base.Options `yaml:",inline" mapstructure:",squash"`

	// Server configuration.
	Server ServerConfig `yaml:"server" mapstructure:"server"`

	// Auth configuration.
	Auth AuthConfig `yaml:"auth" mapstructure:"auth"`

	// Database configuration.
	Database DatabaseConfig `yaml:"database" mapstructure:"database"`

	// Cache configuration.
	Cache CacheConfig `yaml:"cache" mapstructure:"cache"`

	// Job configuration.
	Job JobConfig `yaml:"job" mapstructure:"job"`

	// ObjectStorage configuration.
	ObjectStorage ObjectStorageConfig `yaml:"objectStorage" mapstructure:"objectStorage"`

	// Metrics configuration.
	Metrics MetricsConfig `yaml:"metrics" mapstructure:"metrics"`

	// Network configuration.
	Network NetworkConfig `yaml:"network" mapstructure:"network"`
}

type ServerConfig struct {
	// Server name.
	Name string `yaml:"name" mapstructure:"name"`

	// Server dynamic config cache directory.
	CacheDir string `yaml:"cacheDir" mapstructure:"cacheDir"`

	// Server log directory.
	LogDir string `yaml:"logDir" mapstructure:"logDir"`

	// Maximum size in megabytes of log files before rotation (default: 1024)
	LogMaxSize int `yaml:"logMaxSize" mapstructure:"logMaxSize"`

	// Maximum number of days to retain old log files (default: 7)
	LogMaxAge int `yaml:"logMaxAge" mapstructure:"logMaxAge"`

	// Maximum number of old log files to keep (default: 20)
	LogMaxBackups int `yaml:"logMaxBackups" mapstructure:"logMaxBackups"`

	// Server plugin directory.
	PluginDir string `yaml:"pluginDir" mapstructure:"pluginDir"`

	// GRPC server configuration.
	GRPC GRPCConfig `yaml:"grpc" mapstructure:"grpc"`

	// REST server configuration.
	REST RESTConfig `yaml:"rest" mapstructure:"rest"`
}

type AuthConfig struct {
	// JWT configuration.
	JWT JWTConfig `yaml:"jwt" mapstructure:"jwt"`
}

type JWTConfig struct {
	// Realm name to display to the user, default value is Dragonfly.
	Realm string `yaml:"realm" mapstructure:"realm"`

	// Key is secret key used for signing. Please change the key in production
	Key string `yaml:"key" mapstructure:"key"`

	// Timeout is duration that a jwt token is valid, default duration is two days.
	Timeout time.Duration `yaml:"timeout" mapstructure:"timeout"`

	// MaxRefresh field allows clients to refresh their token until MaxRefresh has passed, default duration is two days.
	MaxRefresh time.Duration `yaml:"maxRefresh" mapstructure:"maxRefresh"`
}

type DatabaseConfig struct {
	// Database type.
	Type string `yaml:"type" mapstructure:"type"`

	// Mysql configuration.
	Mysql MysqlConfig `yaml:"mysql" mapstructure:"mysql"`

	// Postgres configuration.
	Postgres PostgresConfig `yaml:"postgres" mapstructure:"postgres"`

	// Redis configuration.
	Redis RedisConfig `yaml:"redis" mapstructure:"redis"`
}

type MysqlConfig struct {
	// Server username.
	User string `yaml:"user" mapstructure:"user"`

	// Server password.
	Password string `yaml:"password" mapstructure:"password"`

	// Server host.
	Host string `yaml:"host" mapstructure:"host"`

	// Server port.
	Port int `yaml:"port" mapstructure:"port"`

	// Server DB name.
	DBName string `yaml:"dbname" mapstructure:"dbname"`

	// TLS mode (can be one of "true", "false", "skip-verify",  or "preferred").
	TLSConfig string `yaml:"tlsConfig" mapstructure:"tlsConfig"`

	// Custom TLS client configuration (overrides "TLSConfig" setting above).
	TLS *MysqlTLSClientConfig `yaml:"tls" mapstructure:"tls"`

	// Enable migration.
	Migrate bool `yaml:"migrate" mapstructure:"migrate"`
}

type MysqlTLSClientConfig struct {
	// CACert is the file path of CA certificate for mysql.
	CACert string `yaml:"caCert" mapstructure:"caCert"`

	// Cert is the client certificate file path.
	Cert string `yaml:"cert" mapstructure:"cert"`

	// Key is the client key file path.
	Key string `yaml:"key" mapstructure:"key"`

	// InsecureSkipVerify controls whether a client verifies the
	// server's certificate chain and host name.
	InsecureSkipVerify bool `yaml:"insecureSkipVerify" mapstructure:"insecureSkipVerify"`
}

type PostgresConfig struct {
	// Server username.
	User string `yaml:"user" mapstructure:"user"`

	// Server password.
	Password string `yaml:"password" mapstructure:"password"`

	// Server host.
	Host string `yaml:"host" mapstructure:"host"`

	// Server port.
	Port int `yaml:"port" mapstructure:"port"`

	// Server DB name.
	DBName string `yaml:"dbname" mapstructure:"dbname"`

	// SSL mode.
	SSLMode string `yaml:"sslMode" mapstructure:"sslMode"`

	// Disable prepared statement.
	PreferSimpleProtocol bool `yaml:"preferSimpleProtocol" mapstructure:"preferSimpleProtocol"`

	// Server timezone.
	Timezone string `yaml:"timezone" mapstructure:"timezone"`

	// Enable migration.
	Migrate bool `yaml:"migrate" mapstructure:"migrate"`
}

<<<<<<< HEAD
type RedisProxyConfig struct {
	// Enable redis proxy.
	Enable bool `yaml:"enable" mapstructure:"enable"`

	// Proxy address to listen on, default is ":65100".
	Addr string `yaml:"addr" mapstructure:"addr"`
}

=======
// RedisConfig is redis configuration.
// see: https://redis.uptrace.dev/guide/universal.html
>>>>>>> 5c8f8f19
type RedisConfig struct {
	// DEPRECATED: Please use the `addrs` field instead.
	Host string `yaml:"host" mapstructure:"host"`

	// DEPRECATED: Please use the `addrs` field instead.
	Port int `yaml:"port" mapstructure:"port"`

	// Addrs is server addresses.
	Addrs []string `yaml:"addrs" mapstructure:"addrs"`

	// MasterName is the sentinel master name.
	MasterName string `yaml:"masterName" mapstructure:"masterName"`

	// Username is server username.
	Username string `yaml:"username" mapstructure:"username"`

	// Password is server password.
	Password string `yaml:"password" mapstructure:"password"`

	// SentinelUsername is sentinel server username.
	SentinelUsername string `yaml:"sentinelUsername" mapstructure:"sentinelUsername"`

	// SentinelPassword is sentinel server password.
	SentinelPassword string `yaml:"sentinelPassword" mapstructure:"sentinelPassword"`

	// DB is server cache DB name.
	DB int `yaml:"db" mapstructure:"db"`

	// BrokerDB is server broker DB name.
	BrokerDB int `yaml:"brokerDB" mapstructure:"brokerDB"`

	// BackendDB is server backend DB name.
	BackendDB int `yaml:"backendDB" mapstructure:"backendDB"`

	// Proxy is redis proxy configuration.
	// If enabled, the manager starts a TCP proxy (defaulting to port 65100) that
	// forwards requests to the Redis service. This allows Schedulers to connect to Redis
	// via the manager's local port, which is useful for network isolation as only the
	// manager's IP and port need to be exposed.
	// Note: Only a single Redis address is supported by the proxy.
	Proxy RedisProxyConfig `yaml:"proxy" mapstructure:"proxy"`
}

type CacheConfig struct {
	// Redis cache configuration.
	Redis RedisCacheConfig `yaml:"redis" mapstructure:"redis"`

	// Local cache configuration.
	Local LocalCacheConfig `yaml:"local" mapstructure:"local"`
}

type RedisCacheConfig struct {
	// Cache TTL.
	TTL time.Duration `yaml:"ttl" mapstructure:"ttl"`
}

type LocalCacheConfig struct {
	// Size of LFU cache.
	Size int `yaml:"size" mapstructure:"size"`

	// Cache TTL.
	TTL time.Duration `yaml:"ttl" mapstructure:"ttl"`
}

type RESTConfig struct {
	// REST server address.
	Addr string `yaml:"addr" mapstructure:"addr"`

	// TLS server configuration.
	TLS *RESTTLSServerConfig `yaml:"tls" mapstructure:"tls"`
}

type RESTTLSServerConfig struct {
	// Certificate file path.
	Cert string `yaml:"cert" mapstructure:"cert"`

	// Key file path.
	Key string `yaml:"key" mapstructure:"key"`
}

type MetricsConfig struct {
	// Enable metrics service.
	Enable bool `yaml:"enable" mapstructure:"enable"`

	// Metrics service address.
	Addr string `yaml:"addr" mapstructure:"addr"`
}

// GRPCConfig is gRPC server configuration.
type GRPCConfig struct {
	// AdvertiseIP is advertise ip.
	AdvertiseIP net.IP `yaml:"advertiseIP" mapstructure:"advertiseIP"`

	// ListenIP is listen ip, like: 0.0.0.0, 192.168.0.1.
	ListenIP net.IP `mapstructure:"listenIP" yaml:"listenIP"`

	// Port is listen port.
	Port TCPListenPortRange `yaml:"port" mapstructure:"port"`

	// TLS server configuration.
	TLS *GRPCTLSServerConfig `yaml:"tls" mapstructure:"tls"`
}

type TCPListenPortRange struct {
	// Start is the start port.
	Start int

	// End is the end port.
	End int
}

type GRPCTLSServerConfig struct {
	// CACert is the file path of CA certificate for mTLS.
	CACert string `yaml:"caCert" mapstructure:"caCert"`

	// Cert is the file path of server certificate for mTLS.
	Cert string `yaml:"cert" mapstructure:"cert"`

	// Key is the file path of server key for mTLS.
	Key string `yaml:"key" mapstructure:"key"`
}

type JobConfig struct {
	// Preheat configuration.
	Preheat PreheatConfig `yaml:"preheat" mapstructure:"preheat"`

	// Sync peers configuration.
	SyncPeers SyncPeersConfig `yaml:"syncPeers" mapstructure:"syncPeers"`
}

type PreheatConfig struct {
	// RegistryTimeout is the timeout for requesting registry to get token and manifest.
	RegistryTimeout time.Duration `yaml:"registryTimeout" mapstructure:"registryTimeout"`

	// TLS client configuration.
	TLS PreheatTLSClientConfig `yaml:"tls" mapstructure:"tls"`
}

type SyncPeersConfig struct {
	// Interval is the interval for syncing all peers information from the scheduler and
	// display peers information in the manager console.
	Interval time.Duration `yaml:"interval" mapstructure:"interval"`

	// Timeout is the timeout for syncing peers information from the single scheduler.
	Timeout time.Duration `yaml:"timeout" mapstructure:"timeout"`

	// BatchSize is the batch size when operating gorm database.
	BatchSize int `yaml:"batchSize" mapstructure:"batchSize"`
}

type PreheatTLSClientConfig struct {
	// InsecureSkipVerify controls whether a client verifies the
	// server's certificate chain and host name.
	InsecureSkipVerify bool `yaml:"insecureSkipVerify" mapstructure:"insecureSkipVerify"`

	// CACert is the file path of CA certificate for preheating.
	CACert types.PEMContent `yaml:"caCert" mapstructure:"caCert"`
}

type ObjectStorageConfig struct {
	// Enable object storage.
	Enable bool `yaml:"enable" mapstructure:"enable"`

	// Name is object storage name of type, it can be s3, oss or obs.
	Name string `mapstructure:"name" yaml:"name"`

	// Region is storage region.
	Region string `mapstructure:"region" yaml:"region"`

	// Endpoint is datacenter endpoint.
	Endpoint string `mapstructure:"endpoint" yaml:"endpoint"`

	// AccessKey is access key ID.
	AccessKey string `mapstructure:"accessKey" yaml:"accessKey"`

	// SecretKey is access key secret.
	SecretKey string `mapstructure:"secretKey" yaml:"secretKey"`

	// S3ForcePathStyle sets force path style for s3, true by default.
	// Set this to `true` to force the request to use path-style addressing,
	// i.e., `http://s3.amazonaws.com/BUCKET/KEY`. By default, the S3 client
	// will use virtual hosted bucket addressing when possible
	// (`http://BUCKET.s3.amazonaws.com/KEY`).
	// Refer to https://github.com/aws/aws-sdk-go/blob/main/aws/config.go#L118.
	S3ForcePathStyle bool `mapstructure:"s3ForcePathStyle" yaml:"s3ForcePathStyle"`
}

type NetworkConfig struct {
	// EnableIPv6 enables ipv6 for server.
	EnableIPv6 bool `mapstructure:"enableIPv6" yaml:"enableIPv6"`
}

// New config instance.
func New() *Config {
	return &Config{
		Server: ServerConfig{
			Name: DefaultServerName,
			GRPC: GRPCConfig{
				Port: TCPListenPortRange{
					Start: DefaultGRPCPort,
					End:   DefaultGRPCPort,
				},
			},
			REST: RESTConfig{
				Addr: DefaultRESTAddr,
			},
			LogMaxSize:    DefaultLogRotateMaxSize,
			LogMaxAge:     DefaultLogRotateMaxAge,
			LogMaxBackups: DefaultLogRotateMaxBackups,
		},
		Auth: AuthConfig{
			JWT: JWTConfig{
				Realm:      DefaultJWTRealm,
				Timeout:    DefaultJWTTimeout,
				MaxRefresh: DefaultJWTMaxRefresh,
			},
		},
		Database: DatabaseConfig{
			Type: DatabaseTypeMysql,
			Mysql: MysqlConfig{
				Port:    DefaultMysqlPort,
				DBName:  DefaultMysqlDBName,
				Migrate: true,
			},
			Postgres: PostgresConfig{
				Port:                 DefaultPostgresPort,
				DBName:               DefaultPostgresDBName,
				SSLMode:              DefaultPostgresSSLMode,
				PreferSimpleProtocol: DefaultPostgresPreferSimpleProtocol,
				Timezone:             DefaultPostgresTimezone,
				Migrate:              true,
			},
			Redis: RedisConfig{
				DB:        DefaultRedisDB,
				BrokerDB:  DefaultRedisBrokerDB,
				BackendDB: DefaultRedisBackendDB,
				Proxy: RedisProxyConfig{
					Enable: false,
					Addr:   DefaultRedisProxyAddr,
				},
			},
		},
		Cache: CacheConfig{
			Redis: RedisCacheConfig{
				TTL: DefaultRedisCacheTTL,
			},
			Local: LocalCacheConfig{
				Size: DefaultLFUCacheSize,
				TTL:  DefaultLFUCacheTTL,
			},
		},
		Job: JobConfig{
			Preheat: PreheatConfig{
				RegistryTimeout: DefaultJobPreheatRegistryTimeout,
				TLS:             PreheatTLSClientConfig{},
			},
			SyncPeers: SyncPeersConfig{
				Interval:  DefaultJobSyncPeersInterval,
				Timeout:   DefaultJobSyncPeersTimeout,
				BatchSize: DefaultJobSyncPeersBatchSize,
			},
		},
		ObjectStorage: ObjectStorageConfig{
			Enable:           false,
			S3ForcePathStyle: true,
		},
		Metrics: MetricsConfig{
			Enable: false,
			Addr:   DefaultMetricsAddr,
		},
		Network: NetworkConfig{
			EnableIPv6: DefaultNetworkEnableIPv6,
		},
	}
}

// Validate config values
func (cfg *Config) Validate() error {
	if cfg.Server.Name == "" {
		return errors.New("server requires parameter name")
	}

	if cfg.Server.GRPC.AdvertiseIP == nil {
		return errors.New("grpc requires parameter advertiseIP")
	}

	if cfg.Server.GRPC.ListenIP == nil {
		return errors.New("grpc requires parameter listenIP")
	}

	if cfg.Server.GRPC.TLS != nil {
		if cfg.Server.GRPC.TLS.CACert == "" {
			return errors.New("grpc tls requires parameter caCert")
		}

		if cfg.Server.GRPC.TLS.Cert == "" {
			return errors.New("grpc tls requires parameter cert")
		}

		if cfg.Server.GRPC.TLS.Key == "" {
			return errors.New("grpc tls requires parameter key")
		}
	}

	if cfg.Server.REST.TLS != nil {
		if cfg.Server.REST.TLS.Cert == "" {
			return errors.New("rest tls requires parameter cert")
		}

		if cfg.Server.REST.TLS.Key == "" {
			return errors.New("rest tls requires parameter key")
		}
	}

	if cfg.Auth.JWT.Realm == "" {
		return errors.New("jwt requires parameter realm")
	}

	if cfg.Auth.JWT.Key == "" {
		return errors.New("jwt requires parameter key")
	}

	if cfg.Auth.JWT.Timeout == 0 {
		return errors.New("jwt requires parameter timeout")
	}

	if cfg.Auth.JWT.MaxRefresh == 0 {
		return errors.New("jwt requires parameter maxRefresh")
	}

	if cfg.Database.Type == "" {
		return errors.New("database requires parameter type")
	}

	if slices.Contains([]string{DatabaseTypeMysql, DatabaseTypeMariaDB}, cfg.Database.Type) {
		if cfg.Database.Mysql.User == "" {
			return errors.New("mysql requires parameter user")
		}

		if cfg.Database.Mysql.Password == "" {
			return errors.New("mysql requires parameter password")
		}

		if cfg.Database.Mysql.Host == "" {
			return errors.New("mysql requires parameter host")
		}

		if cfg.Database.Mysql.Port <= 0 {
			return errors.New("mysql requires parameter port")
		}

		if cfg.Database.Mysql.DBName == "" {
			return errors.New("mysql requires parameter dbname")
		}

		if cfg.Database.Mysql.TLS != nil {
			if cfg.Database.Mysql.TLS.CACert == "" {
				return errors.New("mysql tls requires parameter caCert")
			}

			if cfg.Database.Mysql.TLS.Cert == "" {
				return errors.New("mysql tls requires parameter cert")
			}

			if cfg.Database.Mysql.TLS.Key == "" {
				return errors.New("mysql tls requires parameter key")
			}
		}
	}

	if cfg.Database.Type == DatabaseTypePostgres {
		if cfg.Database.Postgres.User == "" {
			return errors.New("postgres requires parameter user")
		}

		if cfg.Database.Postgres.Password == "" {
			return errors.New("postgres requires parameter password")
		}

		if cfg.Database.Postgres.Host == "" {
			return errors.New("postgres requires parameter host")
		}

		if cfg.Database.Postgres.Port <= 0 {
			return errors.New("postgres requires parameter port")
		}

		if cfg.Database.Postgres.DBName == "" {
			return errors.New("postgres requires parameter dbname")
		}

		if cfg.Database.Postgres.SSLMode == "" {
			return errors.New("postgres requires parameter sslMode")
		}

		if cfg.Database.Postgres.Timezone == "" {
			return errors.New("postgres requires parameter timezone")
		}
	}

	if len(cfg.Database.Redis.Addrs) == 0 {
		return errors.New("redis requires parameter addrs")
	}

	if cfg.Database.Redis.DB < 0 {
		return errors.New("redis requires parameter db")
	}

	if cfg.Database.Redis.BrokerDB < 0 {
		return errors.New("redis requires parameter brokerDB")
	}

	if cfg.Database.Redis.BackendDB < 0 {
		return errors.New("redis requires parameter backendDB")
	}

	if cfg.Database.Redis.Proxy.Enable {
		if cfg.Database.Redis.Proxy.Addr == "" {
			return errors.New("redis proxy requires parameter addr")
		}
	}

	if cfg.Cache.Redis.TTL == 0 {
		return errors.New("redis requires parameter ttl")
	}

	if cfg.Cache.Local.Size == 0 {
		return errors.New("local requires parameter size")
	}

	if cfg.Cache.Local.TTL == 0 {
		return errors.New("local requires parameter ttl")
	}

	if cfg.Job.Preheat.RegistryTimeout == 0 {
		return errors.New("preheat requires parameter registryTimeout")
	}

	if cfg.Job.SyncPeers.Interval <= MinJobSyncPeersInterval {
		return errors.New("syncPeers requires parameter interval and it must be greater than 12 hours")
	}

	if cfg.Job.SyncPeers.Timeout == 0 {
		return errors.New("syncPeers requires parameter timeout")
	}

	if cfg.Job.SyncPeers.BatchSize == 0 {
		return errors.New("syncPeers requires parameter batchSize")
	}

	if cfg.ObjectStorage.Enable {
		if cfg.ObjectStorage.Name == "" {
			return errors.New("objectStorage requires parameter name")
		}

		if !slices.Contains([]string{objectstorage.ServiceNameS3, objectstorage.ServiceNameOSS, objectstorage.ServiceNameOBS}, cfg.ObjectStorage.Name) {
			return errors.New("objectStorage requires parameter name")
		}

		if cfg.ObjectStorage.AccessKey == "" {
			return errors.New("objectStorage requires parameter accessKey")
		}

		if cfg.ObjectStorage.SecretKey == "" {
			return errors.New("objectStorage requires parameter secretKey")
		}
	}

	if cfg.Metrics.Enable {
		if cfg.Metrics.Addr == "" {
			return errors.New("metrics requires parameter addr")
		}
	}

	return nil
}

func (cfg *Config) Convert() error {
	// TODO Compatible with deprecated fields host and port.
	if len(cfg.Database.Redis.Addrs) == 0 && cfg.Database.Redis.Host != "" && cfg.Database.Redis.Port > 0 {
		cfg.Database.Redis.Addrs = []string{fmt.Sprintf("%s:%d", cfg.Database.Redis.Host, cfg.Database.Redis.Port)}
	}

	if cfg.Server.GRPC.AdvertiseIP == nil {
		if cfg.Network.EnableIPv6 {
			cfg.Server.GRPC.AdvertiseIP = ip.IPv6
		} else {
			cfg.Server.GRPC.AdvertiseIP = ip.IPv4
		}
	}

	if cfg.Server.GRPC.ListenIP == nil {
		if cfg.Network.EnableIPv6 {
			cfg.Server.GRPC.ListenIP = net.IPv6zero
		} else {
			cfg.Server.GRPC.ListenIP = net.IPv4zero
		}
	}

	return nil
}<|MERGE_RESOLUTION|>--- conflicted
+++ resolved
@@ -190,7 +190,6 @@
 	Migrate bool `yaml:"migrate" mapstructure:"migrate"`
 }
 
-<<<<<<< HEAD
 type RedisProxyConfig struct {
 	// Enable redis proxy.
 	Enable bool `yaml:"enable" mapstructure:"enable"`
@@ -199,10 +198,8 @@
 	Addr string `yaml:"addr" mapstructure:"addr"`
 }
 
-=======
 // RedisConfig is redis configuration.
 // see: https://redis.uptrace.dev/guide/universal.html
->>>>>>> 5c8f8f19
 type RedisConfig struct {
 	// DEPRECATED: Please use the `addrs` field instead.
 	Host string `yaml:"host" mapstructure:"host"`
