--- conflicted
+++ resolved
@@ -25,11 +25,7 @@
 	"d7y.io/dragonfly/v2/pkg/os/user"
 )
 
-<<<<<<< HEAD
-const (
-=======
 var (
->>>>>>> 143b8b2a
 	DefaultWorkHome               = filepath.Join(user.HomeDir(), ".dragonfly")
 	DefaultWorkHomeMode           = os.FileMode(0700)
 	DefaultCacheDir               = filepath.Join(DefaultWorkHome, "cache")
