/*
 *     Copyright 2020 The Dragonfly Authors
 *
 * Licensed under the Apache License, Version 2.0 (the "License");
 * you may not use this file except in compliance with the License.
 * You may obtain a copy of the License at
 *
 *      http://www.apache.org/licenses/LICENSE-2.0
 *
 * Unless required by applicable law or agreed to in writing, software
 * distributed under the License is distributed on an "AS IS" BASIS,
 * WITHOUT WARRANTIES OR CONDITIONS OF ANY KIND, either express or implied.
 * See the License for the specific language governing permissions and
 * limitations under the License.
 */

package client

import (
	"context"
	"errors"
	"github.com/dragonflyoss/Dragonfly2/pkg/rpc"
	"github.com/dragonflyoss/Dragonfly2/pkg/rpc/cdnsystem"
	"google.golang.org/grpc"
	"google.golang.org/grpc/codes"
	"google.golang.org/grpc/status"
)

type pieceSeedStream struct {
	sc   *seederClient
	ctx  context.Context
	sr   *cdnsystem.SeedRequest
	opts []grpc.CallOption

	// client for one target
	client  cdnsystem.SeederClient
	nextNum int
	// stream for one client
	stream cdnsystem.Seeder_ObtainSeedsClient

	rpc.RetryMeta
}

func newPieceSeedStream(sc *seederClient, ctx context.Context, sr *cdnsystem.SeedRequest, opts []grpc.CallOption) (*pieceSeedStream, error) {
	pss := &pieceSeedStream{
		sc:   sc,
		ctx:  ctx,
		sr:   sr,
		opts: opts,

		RetryMeta: rpc.RetryMeta{
			MaxAttempts: 5,
			InitBackoff: 0.5,
			MaxBackOff:  4.0,
		},
	}

	xc, _, nextNum := sc.GetClientSafely()
	pss.client, pss.nextNum = xc.(cdnsystem.SeederClient), nextNum

	if err := pss.initStream(); err != nil {
		return nil, err
	} else {
		return pss, nil
	}
}

func (pss *pieceSeedStream) initStream() error {
	stream, err := rpc.ExecuteWithRetry(func() (interface{}, error) {
		return pss.client.ObtainSeeds(pss.ctx, pss.sr, pss.opts...)
	}, pss.InitBackoff, pss.MaxBackOff, pss.MaxAttempts, nil)

	if err != nil {
		err = pss.replaceClient(err)
	} else {
		pss.stream = stream.(cdnsystem.Seeder_ObtainSeedsClient)
		pss.StreamTimes = 1
	}

	return err
}

func (pss *pieceSeedStream) recv() (ps *cdnsystem.PieceSeed, err error) {
	if ps, err = pss.stream.Recv(); err != nil {
		ps, err = pss.retryRecv(err)
	}

	return
}

func (pss *pieceSeedStream) retryRecv(cause error) (*cdnsystem.PieceSeed, error) {
	code := status.Code(cause)
	if code == codes.DeadlineExceeded {
		return nil, cause
	}

	if err := pss.replaceStream(cause); err != nil {
		if err := pss.replaceClient(cause); err != nil {
			return nil, cause
		}
	}

	return pss.recv()
}

func (pss *pieceSeedStream) replaceStream(cause error) error {
	if pss.StreamTimes >= pss.MaxAttempts {
		return errors.New("times of replacing stream reaches limit")
	}

	stream, err := rpc.ExecuteWithRetry(func() (interface{}, error) {
		return pss.client.ObtainSeeds(pss.ctx, pss.sr, pss.opts...)
	}, pss.InitBackoff, pss.MaxBackOff, pss.MaxAttempts, cause)

	if err == nil {
		pss.stream = stream.(cdnsystem.Seeder_ObtainSeedsClient)
		pss.StreamTimes++
	}

	return err
}

func (pss *pieceSeedStream) replaceClient(cause error) error {
	if err := pss.sc.TryMigrate(pss.nextNum, cause); err != nil {
		return err
	}

	xc, _, nextNum := pss.sc.GetClientSafely()
	pss.client, pss.nextNum = xc.(cdnsystem.SeederClient), nextNum

	stream, err := rpc.ExecuteWithRetry(func() (interface{}, error) {
		return pss.client.ObtainSeeds(pss.ctx, pss.sr, pss.opts...)
	}, pss.InitBackoff, pss.MaxBackOff, pss.MaxAttempts, cause)

	if err != nil {
		err = pss.replaceClient(cause)
	} else {
		pss.stream = stream.(cdnsystem.Seeder_ObtainSeedsClient)
		pss.StreamTimes = 1
	}

	return err
<<<<<<< HEAD
}

func statSeedStart(sr *cdnsystem.SeedRequest, target string, success bool) {
	// logger.StatSeedLogger.Info("trigger seed making",
	// 	zap.Bool("success", success),
	// 	zap.String("taskId", sr.TaskId),
	// 	zap.String("url", sr.Url),
	// 	zap.String("seeder", target))
}

func statSeedFinish(last *cdnsystem.PieceSeed, taskId string, url string, begin time.Time) {
	// logger.StatSeedLogger.Info("seed making finish",
	// 	zap.Bool("success", last.State.Success),
	// 	zap.String("taskId", taskId),
	// 	zap.String("url", url),
	// 	//zap.String("seeder", last.SeedAddr),
	// 	zap.Int64("cost", time.Now().Sub(begin).Milliseconds()),
	// 	zap.Int64("contentLength", last.ContentLength),
	// 	zap.Int("code", int(last.State.Code)))
=======
>>>>>>> 80d278f0
}<|MERGE_RESOLUTION|>--- conflicted
+++ resolved
@@ -140,26 +140,4 @@
 	}
 
 	return err
-<<<<<<< HEAD
-}
-
-func statSeedStart(sr *cdnsystem.SeedRequest, target string, success bool) {
-	// logger.StatSeedLogger.Info("trigger seed making",
-	// 	zap.Bool("success", success),
-	// 	zap.String("taskId", sr.TaskId),
-	// 	zap.String("url", sr.Url),
-	// 	zap.String("seeder", target))
-}
-
-func statSeedFinish(last *cdnsystem.PieceSeed, taskId string, url string, begin time.Time) {
-	// logger.StatSeedLogger.Info("seed making finish",
-	// 	zap.Bool("success", last.State.Success),
-	// 	zap.String("taskId", taskId),
-	// 	zap.String("url", url),
-	// 	//zap.String("seeder", last.SeedAddr),
-	// 	zap.Int64("cost", time.Now().Sub(begin).Milliseconds()),
-	// 	zap.Int64("contentLength", last.ContentLength),
-	// 	zap.Int("code", int(last.State.Code)))
-=======
->>>>>>> 80d278f0
 }