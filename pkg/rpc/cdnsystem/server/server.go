--- conflicted
+++ resolved
@@ -40,14 +40,9 @@
 	grpcLogger := logger.CreateLogger(logDir+"/grpc.log", 300, 30, 0, false, false)
 	logger.SetGrpcLogger(grpcLogger.Sugar())
 
-<<<<<<< HEAD
-	gcLogger := logger.CreateLogger(logDir+"/gc.log", 300, 30, 0, false, false)
-	logger.SetGcLogger(gcLogger.Sugar())
-=======
 	gcLogger := logger.CreateLogger(logDir+"/gc.log", 300, 7, 0, false, false)
 	logger.SetGcLogger(gcLogger.Sugar())
 
->>>>>>> e76dc7b9
 	// set register with server implementation.
 	rpc.SetRegister(func(s *grpc.Server, impl interface{}) {
 		cdnsystem.RegisterSeederServer(s, &proxy{server: impl.(SeederServer)})
@@ -92,15 +87,11 @@
 	return
 }
 
-<<<<<<< HEAD
-func send(psc <-chan *cdnsystem.PieceSeed, closePsc func(), stream cdnsystem.Seeder_ObtainSeedsServer, errChan chan error) {
-=======
 func (p *proxy) PullPieceTasks(ctx context.Context, ptr *base.PieceTaskRequest) (*base.PiecePacket, error) {
 	return p.server.GetPieceTasks(ctx, ptr)
 }
 
 func send(psc chan *cdnsystem.PieceSeed, closePsc func(), stream cdnsystem.Seeder_ObtainSeedsServer, errChan chan error) {
->>>>>>> e76dc7b9
 	err := safe.Call(func() {
 		defer closePsc()
 
