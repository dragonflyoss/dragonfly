--- conflicted
+++ resolved
@@ -218,16 +218,6 @@
 	return
 }
 
-<<<<<<< HEAD
-func (conn *Connection) Close() error {
-	conn.rwMutex.Lock()
-	defer conn.rwMutex.Unlock()
-	conn.node2ClientMap
-	return conn.Close()
-}
-
-=======
->>>>>>> e523f69d
 func ExecuteWithRetry(f func() (interface{}, error), initBackoff float64, maxBackoff float64, maxAttempts int, cause error) (interface{}, error) {
 	var res interface{}
 	for i := 0; i < maxAttempts; i++ {
