--- conflicted
+++ resolved
@@ -92,14 +92,10 @@
 	var cc *grpc.ClientConn
 	var err error
 
-<<<<<<< HEAD
-	for c.nextNum < len(c.NetAddrs) {
-		cc, err = grpc.Dial(c.NetAddrs[c.nextNum].GetEndpoint(), clientOpts...)
-=======
+
 	for ; c.nextNum < len(c.NetAddrs); {
 		ctx, _ := context.WithTimeout(context.Background(), 15*time.Second)
 		cc, err = grpc.DialContext(ctx, c.NetAddrs[c.nextNum].GetEndpoint(), clientOpts...)
->>>>>>> a6276592
 
 		c.nextNum++
 
