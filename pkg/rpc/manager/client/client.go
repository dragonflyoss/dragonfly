/*
 *     Copyright 2020 The Dragonfly Authors
 *
 * Licensed under the Apache License, Version 2.0 (the "License");
 * you may not use this file except in compliance with the License.
 * You may obtain a copy of the License at
 *
 *      http://www.apache.org/licenses/LICENSE-2.0
 *
 * Unless required by applicable law or agreed to in writing, software
 * distributed under the License is distributed on an "AS IS" BASIS,
 * WITHOUT WARRANTIES OR CONDITIONS OF ANY KIND, either express or implied.
 * See the License for the specific language governing permissions and
 * limitations under the License.
 */

package client

import (
	"context"
	"errors"
	"sync"
	"time"

	"d7y.io/dragonfly/v2/pkg/basic/dfnet"
	logger "d7y.io/dragonfly/v2/pkg/dflog"
	"d7y.io/dragonfly/v2/pkg/rpc"
	"d7y.io/dragonfly/v2/pkg/rpc/manager"
	"google.golang.org/grpc"
)

func GetClientByAddrs(addrs dfnet.NetAddrs) (ManagerClient, error) {
	// user specify
	return newManagerClient(addrs)
}

func GetClientByAddr(addr dfnet.NetAddr) (ManagerClient, error) {
	return newManagerClient(dfnet.NetAddrs{
		Type:  addr.Type,
		Addrs: []string{addr.Addr},
	})
}

func newManagerClient(addrs dfnet.NetAddrs, opts ...grpc.DialOption) (ManagerClient, error) {
	if len(addrs.Addrs) == 0 {
		return nil, errors.New("address list of cdn is empty")
	}
	return &managerClient{
		Connection: rpc.NewConnection(addrs, opts...),
	}, nil
}

// see manager.ManagerClient
type ManagerClient interface {
	GetSchedulers(ctx context.Context, req *manager.NavigatorRequest, opts ...grpc.CallOption) (*manager.SchedulerNodes, error)
	// only call once
	KeepAlive(ctx context.Context, req *KeepAliveRequest, opts ...grpc.CallOption) error
	// GetLatestConfig return latest management config and cdn host map with host name key
<<<<<<< HEAD
	GetLatestConfig() (*manager.SchedulerConfig, map[string]*manager.ServerInfo, *manager.CdnConfig)
	Close() error
=======
	GetLatestConfig() (*manager.ManagementConfig_SchedulerConfig, map[string]*manager.ServerInfo, *manager.ManagementConfig_CdnConfig)
>>>>>>> 5286beed
}

// it is mutually exclusive between IsCdn and IsScheduler
type KeepAliveRequest struct {
	IsCdn       bool
	IsScheduler bool
	// keep alive interval(second), default is 3s
	Interval time.Duration
}

type managerClient struct {
	*rpc.Connection
	Client manager.ManagerClient

	schedulerConfig *manager.SchedulerConfig
	cdnConfig       *manager.CdnConfig
	cdns            map[string]*manager.ServerInfo

	rwMutex   sync.RWMutex
	ch        chan struct{}
	closeDone bool
}

func (mc *managerClient) GetSchedulers(ctx context.Context, req *manager.NavigatorRequest, opts ...grpc.CallOption) (sns *manager.SchedulerNodes, err error) {
	res, err := rpc.ExecuteWithRetry(func() (interface{}, error) {
		return mc.Client.GetSchedulers(ctx, req, opts...)
	}, 0.5, 5.0, 5, nil)

	if err == nil {
		sns = res.(*manager.SchedulerNodes)
	}

	return
}

func (mc *managerClient) KeepAlive(ctx context.Context, req *KeepAliveRequest, opts ...grpc.CallOption) error {
	if (req.IsCdn && req.IsScheduler) || (!req.IsCdn && !req.IsScheduler) {
		return errors.New("IsCdn and IsScheduler must be exclusive")
	}

	if req.Interval <= 0 {
		req.Interval = 3 * time.Second
	} else if req.Interval > 30*time.Second {
		req.Interval = 30 * time.Second
	}

	hr := &manager.HeartRequest{
		HostName: dfnet.HostName,
	}
	if req.IsCdn {
		hr.From = &manager.HeartRequest_Cdn{Cdn: true}
	} else {
		hr.From = &manager.HeartRequest_Scheduler{Scheduler: true}
	}

	go func() {
		defer func() {
			if err := recover(); err != nil {
				logger.Errorf("keep alive exit:%v", err)
			}
		}()

		logger.Infof("trigger keep alive per %ds", req.Interval)

		for {
			config, err := mc.Client.KeepAlive(ctx, hr, opts...)
			if err == nil && config.State.Success {
				fillConfig(mc, config)
			} else {
				if err == nil {
					err = errors.New(config.State.Msg)
				}

				logger.Errorf("do keep alive error:%v", err)
			}

			time.Sleep(req.Interval)
		}
	}()

	return nil
}

func (mc *managerClient) GetLatestConfig() (*manager.SchedulerConfig, map[string]*manager.ServerInfo, *manager.CdnConfig) {
	if mc.schedulerConfig == nil && mc.cdnConfig == nil {
		<-mc.ch
	}

	mc.rwMutex.RLock()
	defer mc.rwMutex.RUnlock()
	return mc.schedulerConfig, mc.cdns, mc.cdnConfig
}

func fillConfig(mc *managerClient, config *manager.ManagementConfig) {
	mc.rwMutex.Lock()
	defer mc.rwMutex.Unlock()

	switch v := config.Config.(type) {
	case *manager.ManagementConfig_SchedulerConfig:
		if v.SchedulerConfig != nil {
			mc.schedulerConfig = v.SchedulerConfig
			if mc.schedulerConfig.CdnHosts != nil {
				cdns := make(map[string]*manager.ServerInfo)
				for _, one := range mc.schedulerConfig.CdnHosts {
					cdns[one.HostInfo.HostName] = one
				}
				mc.cdns = cdns
			}
		}
	case *manager.ManagementConfig_CdnConfig:
		if v.CdnConfig != nil {
			mc.cdnConfig = v.CdnConfig
		}
	default:
		break
	}

	if mc.schedulerConfig != nil || mc.cdnConfig != nil {
		if !mc.closeDone {
			close(mc.ch)
			mc.closeDone = true
		}
	}
}<|MERGE_RESOLUTION|>--- conflicted
+++ resolved
@@ -18,15 +18,14 @@
 
 import (
 	"context"
-	"errors"
-	"sync"
-	"time"
-
 	"d7y.io/dragonfly/v2/pkg/basic/dfnet"
 	logger "d7y.io/dragonfly/v2/pkg/dflog"
 	"d7y.io/dragonfly/v2/pkg/rpc"
 	"d7y.io/dragonfly/v2/pkg/rpc/manager"
+	"errors"
 	"google.golang.org/grpc"
+	"sync"
+	"time"
 )
 
 func GetClientByAddrs(addrs dfnet.NetAddrs) (ManagerClient, error) {
@@ -56,12 +55,7 @@
 	// only call once
 	KeepAlive(ctx context.Context, req *KeepAliveRequest, opts ...grpc.CallOption) error
 	// GetLatestConfig return latest management config and cdn host map with host name key
-<<<<<<< HEAD
 	GetLatestConfig() (*manager.SchedulerConfig, map[string]*manager.ServerInfo, *manager.CdnConfig)
-	Close() error
-=======
-	GetLatestConfig() (*manager.ManagementConfig_SchedulerConfig, map[string]*manager.ServerInfo, *manager.ManagementConfig_CdnConfig)
->>>>>>> 5286beed
 }
 
 // it is mutually exclusive between IsCdn and IsScheduler
