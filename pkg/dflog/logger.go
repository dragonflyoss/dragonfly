--- conflicted
+++ resolved
@@ -38,14 +38,10 @@
 
 var LogLevel = zap.NewAtomicLevel()
 
-<<<<<<< HEAD
-// CreateLogger create logger
-=======
 type SugaredLoggerOnWith struct {
 	withArgs []interface{}
 }
 
->>>>>>> e76dc7b9
 func CreateLogger(filePath string, maxSize int, maxAge int, maxBackups int, compress bool, stats bool) *zap.Logger {
 	if os.Getenv(env.ActiveProfile) == "local" {
 		log, _ := zap.NewDevelopment(zap.AddCaller(), zap.AddStacktrace(zap.WarnLevel), zap.AddCallerSkip(1))
@@ -131,11 +127,6 @@
 	grpclog.SetLoggerV2(&zapGrpc{GrpcLogger})
 }
 
-<<<<<<< HEAD
-func SetGcLogger(log *zap.SugaredLogger) {
-	GcLogger = log
-}
-
 func With(args ...interface{}) *zap.SugaredLogger {
 	return bizLogger.With(args...)
 }
@@ -154,11 +145,6 @@
 
 func Warnf(fmt string, args ...interface{}) {
 	bizLogger.Warnf(fmt, args...)
-=======
-func With(args ...interface{}) *SugaredLoggerOnWith {
-	return &SugaredLoggerOnWith{
-		withArgs: args,
-	}
 }
 
 func (log *SugaredLoggerOnWith) Infof(template string, args ...interface{}) {
@@ -177,30 +163,16 @@
 	bizLogger.Debugw(fmt.Sprintf(template, args...), log.withArgs...)
 }
 
-func Infof(template string, args ...interface{}) {
-	bizLogger.Infof(template, args...)
-}
-
-func Warnf(template string, args ...interface{}) {
-	bizLogger.Warnf(template, args...)
->>>>>>> e76dc7b9
-}
-
 func Errorf(template string, args ...interface{}) {
 	bizLogger.Errorf(template, args...)
 }
 
-<<<<<<< HEAD
 func Error(args ...interface{}) {
 	bizLogger.Error(args)
 }
 
 func Debugf(fmt string, args ...interface{}) {
 	bizLogger.Debugf(fmt, args...)
-=======
-func Debugf(template string, args ...interface{}) {
-	bizLogger.Debugf(template, args...)
->>>>>>> e76dc7b9
 }
 
 func Fatal(args ...interface{}) {
