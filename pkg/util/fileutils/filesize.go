--- conflicted
+++ resolved
@@ -18,6 +18,8 @@
 
 import (
 	"fmt"
+	"github.com/dragonflyoss/Dragonfly2/pkg/dferrors"
+	"github.com/pkg/errors"
 	"regexp"
 	"strconv"
 )
@@ -70,20 +72,12 @@
 	}
 
 	if n < 0 {
-<<<<<<< HEAD
-		return 0, fmt.Errorf("not a valid fsize string: %d, only non-negative values are supported", n)
-=======
-		return 0, errors.Wrapf(dferrors.ErrInvalidArgument, "%s is not a negative value fsize", fsize)
->>>>>>> 8d123121
+		return 0, errors.Wrapf(dferrors.ErrInvalidArgument, "not a valid fsize string: %d, only non-negative values are supported", fsize)
 	}
 
 	matches := sizeRE.FindStringSubmatch(fsize)
 	if len(matches) != 3 {
-<<<<<<< HEAD
-		return 0, fmt.Errorf("not a valid fsize string: %q, supported format: G(B)/g/M(B)/m/K(B)/k/B or pure number", fsize)
-=======
 		return 0, errors.Wrapf(dferrors.ErrInvalidArgument, "%s and supported format: G(B)/M(B)/K(B)/B or pure number", fsize)
->>>>>>> 8d123121
 	}
 	n, _ = strconv.Atoi(matches[1])
 	switch unit := matches[2]; {
@@ -96,11 +90,7 @@
 	case unit == "B":
 		// Value already correct
 	default:
-<<<<<<< HEAD
-		return 0, fmt.Errorf("invalid unit in fsize string: %q, supported format: G(B)/g/M(B)/m/K(B)/k/B or pure number", unit)
-=======
 		return 0, errors.Wrapf(dferrors.ErrInvalidArgument, "%s and supported format: G(B)/M(B)/K(B)/B or pure number", fsize)
->>>>>>> 8d123121
 	}
 	return Fsize(n), nil
 }
