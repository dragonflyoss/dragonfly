--- conflicted
+++ resolved
@@ -180,16 +180,7 @@
 					"isLeave %t", peer.GetStatus(), peer.IsLeave())
 				continue
 			}
-<<<<<<< HEAD
-			if peer.GetParent() != nil {
-				peer.Log().Debugf("runReScheduleLoop: peer has left from waitScheduleParentPeerQueue because peer has parent %s",
-					peer.GetParent().PeerID)
-				continue
-			}
-			s.worker.send(reScheduleParentEvent{peer})
-=======
 			s.worker.send(reScheduleParentEvent{rsPeer: rsPeer})
->>>>>>> 5ae1888c
 		}
 	}
 }
