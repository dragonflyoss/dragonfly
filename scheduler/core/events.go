--- conflicted
+++ resolved
@@ -230,11 +230,7 @@
 		return
 	case base.Code_PeerTaskNotFound:
 		s.peerManager.Delete(e.pr.DstPid)
-<<<<<<< HEAD
-	case base.Code_CdnTaskNotFound, base.Code_CdnError, base.Code_CdnTaskDownloadFail:
-=======
 	case base.Code_CDNTaskNotFound, base.Code_CDNError, base.Code_CDNTaskDownloadFail:
->>>>>>> 204cc960
 		s.peerManager.Delete(e.pr.DstPid)
 		go func() {
 			if _, err := s.cdn.StartSeedTask(e.ctx, e.peer.Task); err != nil {
