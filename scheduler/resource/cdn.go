--- conflicted
+++ resolved
@@ -242,15 +242,10 @@
 	c.data = data
 
 	// Update grpc cdn addresses
-<<<<<<< HEAD
 	if err := c.UpdateAddresses(cdnsToNetAddrs(data.CDNs)); err != nil {
 		logger.Errorf("failed to update addresses: %v", err)
 	}
-	logger.Infof("cdn addresses have been updated: %v", ips)
-=======
-	c.UpdateState(cdnsToNetAddrs(data.CDNs))
 	logger.Infof("cdn addresses have been updated: %#v", cdns)
->>>>>>> caa59e48
 }
 
 // cdnsToHosts coverts []*config.CDN to map[string]*Host.
