--- conflicted
+++ resolved
@@ -107,11 +107,7 @@
 				ctl := gomock.NewController(t)
 				defer ctl.Finish()
 
-<<<<<<< HEAD
-				err := dferrors.New(base.Code_CdnTaskRegistryFail, "mockError")
-=======
 				err := dferrors.New(base.Code_CDNTaskRegistryFail, "mockError")
->>>>>>> 204cc960
 				mockCDNDynmaicClient := mocks.NewMockCDNDynmaicClient(ctl)
 				mockPeerManager := mocks.NewMockPeerManager(ctl)
 				mockHostManager := mocks.NewMockHostManager(ctl)
@@ -133,11 +129,7 @@
 				ctl := gomock.NewController(t)
 				defer ctl.Finish()
 
-<<<<<<< HEAD
-				err := dferrors.New(base.Code_CdnTaskDownloadFail, "mockError")
-=======
 				err := dferrors.New(base.Code_CDNTaskDownloadFail, "mockError")
->>>>>>> 204cc960
 				mockCDNDynmaicClient := mocks.NewMockCDNDynmaicClient(ctl)
 				mockPeerManager := mocks.NewMockPeerManager(ctl)
 				mockHostManager := mocks.NewMockHostManager(ctl)
@@ -283,11 +275,7 @@
 				mockHostManager := mocks.NewMockHostManager(ctl)
 				mockCDNDynmaicClient.EXPECT().ObtainSeeds(gomock.Any(), gomock.Any()).Return(mockPieceSeedStream, nil).AnyTimes()
 
-<<<<<<< HEAD
-				err := dferrors.New(base.Code_CdnTaskRegistryFail, "mockError")
-=======
 				err := dferrors.New(base.Code_CDNTaskRegistryFail, "mockError")
->>>>>>> 204cc960
 				streamRet := []gomonkey.OutputCell{
 					{Values: gomonkey.Params{nil, err}},
 				}
@@ -312,11 +300,7 @@
 				mockHostManager := mocks.NewMockHostManager(ctl)
 				mockCDNDynmaicClient.EXPECT().ObtainSeeds(gomock.Any(), gomock.Any()).Return(mockPieceSeedStream, nil).AnyTimes()
 
-<<<<<<< HEAD
-				err := dferrors.New(base.Code_CdnTaskDownloadFail, "mockError")
-=======
 				err := dferrors.New(base.Code_CDNTaskDownloadFail, "mockError")
->>>>>>> 204cc960
 				streamRet := []gomonkey.OutputCell{
 					{Values: gomonkey.Params{nil, err}},
 				}
