/*
 *     Copyright 2020 The Dragonfly Authors
 *
 * Licensed under the Apache License, Version 2.0 (the "License");
 * you may not use this file except in compliance with the License.
 * You may obtain a copy of the License at
 *
 *      http://www.apache.org/licenses/LICENSE-2.0
 *
 * Unless required by applicable law or agreed to in writing, software
 * distributed under the License is distributed on an "AS IS" BASIS,
 * WITHOUT WARRANTIES OR CONDITIONS OF ANY KIND, either express or implied.
 * See the License for the specific language governing permissions and
 * limitations under the License.
 */

package config

import (
	"io/ioutil"
	"testing"

	"d7y.io/dragonfly/v2/pkg/basic/dfnet"
	"github.com/mitchellh/mapstructure"
	testifyassert "github.com/stretchr/testify/assert"
	"gopkg.in/yaml.v3"
)

func TestSchedulerConfig_Load(t *testing.T) {
	assert := testifyassert.New(t)

	config := &Config{
<<<<<<< HEAD
		Console: true,
		Verbose: true,
		Manager: &ManagerConfig{
			NetAddrs: []dfnet.NetAddr{
				{
					Type: dfnet.TCP,
					Addr: "127.0.0.1:8004",
				},
			},
			ExpireTime: 1000,
		},
=======
>>>>>>> 6d69afae
		Scheduler: SchedulerConfig{
			ABTest:     true,
			AScheduler: "a-scheduler",
			BScheduler: "b-scheduler",
		},
		Server: ServerConfig{
			IP:   "127.0.0.1",
			Port: 8002,
		},
		Worker: SchedulerWorkerConfig{
			WorkerNum:         8,
			WorkerJobPoolSize: 10000,
			SenderNum:         10,
			SenderJobPoolSize: 10000,
		},
		GC: GCConfig{
			TaskDelay:     3600 * 1000,
			PeerTaskDelay: 3600 * 1000,
		},
	}

	schedulerConfigYAML := &Config{}
	contentYAML, _ := ioutil.ReadFile("./testdata/scheduler.yaml")
	var dataYAML map[string]interface{}
	yaml.Unmarshal(contentYAML, &dataYAML)
	mapstructure.Decode(dataYAML, &schedulerConfigYAML)
	assert.EqualValues(config, schedulerConfigYAML)
}<|MERGE_RESOLUTION|>--- conflicted
+++ resolved
@@ -30,7 +30,6 @@
 	assert := testifyassert.New(t)
 
 	config := &Config{
-<<<<<<< HEAD
 		Console: true,
 		Verbose: true,
 		Manager: &ManagerConfig{
@@ -42,8 +41,6 @@
 			},
 			ExpireTime: 1000,
 		},
-=======
->>>>>>> 6d69afae
 		Scheduler: SchedulerConfig{
 			ABTest:     true,
 			AScheduler: "a-scheduler",
