--- conflicted
+++ resolved
@@ -75,9 +75,6 @@
 
 	// Trainer configuration.
 	Trainer TrainerConfig `yaml:"trainer" mapstructure:"trainer"`
-
-	// Database configuration.
-	Database DatabaseConfig `yaml:"database" mapstructure:"database"`
 }
 
 type ServerConfig struct {
@@ -219,11 +216,7 @@
 	// Number of workers in local queue.
 	LocalWorkerNum uint `yaml:"localWorkerNum" mapstructure:"localWorkerNum"`
 
-<<<<<<< HEAD
-	// DEPRECATED: Please use the `Database.Redis` field instead.
-=======
-	// DEPRECATED: Please use the `database.redis` field instead.
->>>>>>> 2e3db55a
+	// Redis configuration.
 	Redis RedisConfig `yaml:"redis" mapstructure:"redis"`
 }
 
@@ -263,9 +256,6 @@
 
 	// BackendDB is backend database name.
 	BackendDB int `yaml:"backendDB" mapstructure:"backendDB"`
-
-	// NetworkTopologyDB is network topology database name.
-	NetworkTopologyDB int `yaml:"networkTopologyDB" mapstructure:"networkTopologyDB"`
 }
 
 type MetricsConfig struct {
@@ -320,6 +310,9 @@
 	// Enable network topology service, including probe, network topology collection and synchronization service.
 	Enable bool `yaml:"enable" mapstructure:"enable"`
 
+	// SyncInterval is the interval of synchronizing network topology between schedulers.
+	SyncInterval time.Duration `mapstructure:"syncInterval" yaml:"syncInterval"`
+
 	// CollectInterval is the interval of collecting network topology.
 	CollectInterval time.Duration `mapstructure:"collectInterval" yaml:"collectInterval"`
 
@@ -347,11 +340,6 @@
 
 	// Interval is the interval of training.
 	Interval time.Duration `yaml:"interval" mapstructure:"interval"`
-}
-
-type DatabaseConfig struct {
-	// Redis configuration.
-	Redis RedisConfig `yaml:"redis" mapstructure:"redis"`
 }
 
 // New default configuration.
@@ -402,6 +390,10 @@
 			GlobalWorkerNum:    DefaultJobGlobalWorkerNum,
 			SchedulerWorkerNum: DefaultJobSchedulerWorkerNum,
 			LocalWorkerNum:     DefaultJobLocalWorkerNum,
+			Redis: RedisConfig{
+				BrokerDB:  DefaultJobRedisBrokerDB,
+				BackendDB: DefaultJobRedisBackendDB,
+			},
 		},
 		Storage: StorageConfig{
 			MaxSize:    DefaultStorageMaxSize,
@@ -428,6 +420,7 @@
 		},
 		NetworkTopology: NetworkTopologyConfig{
 			Enable:          true,
+			SyncInterval:    DefaultNetworkTopologySyncInterval,
 			CollectInterval: DefaultNetworkTopologyCollectInterval,
 			Probe: ProbeConfig{
 				QueueLength:  DefaultProbeQueueLength,
@@ -440,13 +433,6 @@
 			Addr:     DefaultTrainerAddr,
 			Interval: DefaultTrainerInterval,
 		},
-		Database: DatabaseConfig{
-			Redis: RedisConfig{
-				BrokerDB:          DefaultRedisBrokerDB,
-				BackendDB:         DefaultRedisBackendDB,
-				NetworkTopologyDB: DefaultNetworkTopologyDB,
-			},
-		},
 	}
 }
 
@@ -560,6 +546,18 @@
 		if cfg.Job.LocalWorkerNum == 0 {
 			return errors.New("job requires parameter localWorkerNum")
 		}
+
+		if len(cfg.Job.Redis.Addrs) == 0 {
+			return errors.New("job requires parameter addrs")
+		}
+
+		if cfg.Job.Redis.BrokerDB < 0 {
+			return errors.New("job requires parameter redis brokerDB")
+		}
+
+		if cfg.Job.Redis.BackendDB < 0 {
+			return errors.New("job requires parameter redis backendDB")
+		}
 	}
 
 	if cfg.Storage.MaxSize <= 0 {
@@ -602,6 +600,10 @@
 		}
 	}
 
+	if cfg.NetworkTopology.SyncInterval <= 0 {
+		return errors.New("networkTopology requires parameter syncInterval")
+	}
+
 	if cfg.NetworkTopology.CollectInterval <= 0 {
 		return errors.New("networkTopology requires parameter collectInterval")
 	}
@@ -626,21 +628,6 @@
 		if cfg.Trainer.Interval <= 0 {
 			return errors.New("trainer requires parameter interval")
 		}
-	}
-	if len(cfg.Database.Redis.Addrs) == 0 {
-		return errors.New("redis requires parameter addrs")
-	}
-
-	if cfg.Database.Redis.BrokerDB <= 0 {
-		return errors.New("redis requires parameter brokerDB")
-	}
-
-	if cfg.Database.Redis.BackendDB <= 0 {
-		return errors.New("redis requires parameter backendDB")
-	}
-
-	if cfg.Database.Redis.NetworkTopologyDB < 0 {
-		return errors.New("redis requires parameter networkTopologyDB")
 	}
 
 	return nil
@@ -680,8 +667,6 @@
 	// TODO Compatible with deprecated fields password of redis of job.
 	if cfg.Database.Redis.Password == "" && cfg.Job.Redis.Password != "" {
 		cfg.Database.Redis.Password = cfg.Job.Redis.Password
-<<<<<<< HEAD
-=======
 	}
 
 	// TODO Compatible with deprecated fields broker database of redis of job.
@@ -692,7 +677,6 @@
 	// TODO Compatible with deprecated fields backend database of redis of job.
 	if cfg.Database.Redis.BackendDB == 0 && cfg.Job.Redis.BackendDB != 0 {
 		cfg.Database.Redis.BackendDB = cfg.Job.Redis.BackendDB
->>>>>>> 2e3db55a
 	}
 
 	// TODO Compatible with deprecated fields ip.
